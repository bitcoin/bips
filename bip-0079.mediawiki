--- conflicted
+++ resolved
@@ -51,11 +51,7 @@
 
 ====Step 4. Sender validates, re-signs, and propagates on the bitcoin network====
 
-<<<<<<< HEAD
-The receiver MUST validate the ''partial transaction'' was changed correctly and non-maliciously (to allow using potentially untrusted communication channels), re-sign its original inputs and propagate the final transaction over the bitcoin network.
-=======
-The sender MUST validate the ''partial transaction'' was changed correctly and non-maliciously (to allow using potentially untrusted communication channels), resign its original inputs and propagates the final transaction over the bitcoin network.
->>>>>>> 1bd594e6
+The sender MUST validate the ''partial transaction'' was changed correctly and non-maliciously (to allow using potentially untrusted communication channels), re-sign its original inputs and propagate the final transaction over the bitcoin network.
 
 ====Step 5. Receiver observes the finalized transaction on the bitcoin network====
 

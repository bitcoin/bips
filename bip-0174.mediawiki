<pre>
  BIP: 174
  Layer: Applications
  Title: Partially Signed Bitcoin Transaction Format
  Author: Ava Chow <me@achow101.com>
  Comments-Summary: No comments yet.
  Comments-URI: https://github.com/bitcoin/bips/wiki/Comments:BIP-0174
  Status: Final
  Type: Standards Track
  Created: 2017-07-12
  License: BSD-2-Clause
</pre>

==Introduction==

===Abstract===

This document proposes a binary transaction format which contains the information
necessary for a signer to produce signatures for the transaction and holds the
signatures for an input while the input does not have a complete set of signatures.
The signer can be offline as all necessary information will be provided in the
transaction.

The generic format is described here in addition to the specification for version 0
of this format.

===Copyright===

This BIP is licensed under the 2-clause BSD license.

===Motivation===

Creating unsigned or partially signed transactions to be passed around to multiple
signers is currently implementation dependent, making it hard for people who use
different wallet software from being able to easily do so. One of the goals of this
document is to create a standard and extensible format that can be used between clients to allow
people to pass around the same transaction to sign and combine their signatures. The
format is also designed to be easily extended for future use which is harder to do
with existing transaction formats.

Signing transactions also requires users to have access to the UTXOs being spent. This transaction
format will allow offline signers such as air-gapped wallets and hardware wallets
to be able to sign transactions without needing direct access to the UTXO set and without
risk of being defrauded.

==Specification==

The Partially Signed Bitcoin Transaction (PSBT) format consists of key-value maps.
Each map consists of a sequence of key-value records, terminated by a <tt>0x00</tt> byte <ref>'''Why
is the separator here <tt>0x00</tt> instead of <tt>0xff</tt>?'''
The separator here is used to distinguish between each chunk of data. A separator of 0x00 would mean that
the unserializer can read it as a key length of 0, which would never occur with actual keys. It can thus
be used as a separator and allow for easier unserializer implementation.</ref>.


 <psbt> := <magic> <global-map> <input-map>* <output-map>*
 <magic> := 0x70 0x73 0x62 0x74 0xFF
 <global-map> := <keypair>* 0x00
 <input-map> := <keypair>* 0x00
 <output-map> := <keypair>* 0x00
 <keypair> := <key> <value>
 <key> := <keylen> <keytype> <keydata>
 <value> := <valuelen> <valuedata>

Where:

;<tt><keytype></tt>
: A [https://en.bitcoin.it/wiki/Protocol_documentation#Variable_length_integer compact size] unsigned integer representing the type. This compact size unsigned integer must be minimally encoded, i.e. if the value can be represented using one byte, it must be represented as one byte. There can be multiple entries with the same <tt><keytype></tt> within a specific <tt><map></tt>, but the <tt><key></tt> must be unique.
;<tt><keylen></tt>
: The compact size unsigned integer containing the combined length of <tt><keytype></tt> and <tt><keydata></tt>
;<tt><valuelen></tt>
: The compact size unsigned integer containing the length of <tt><valuedata></tt>.
;<tt><magic></tt>
: Magic bytes which are ASCII for psbt <ref>'''Why use 4 bytes for psbt?''' The
transaction format needed to start with a 5 byte header which uniquely identifies
it. The first bytes were chosen to be the ASCII for psbt because that stands for
Partially Signed Bitcoin Transaction. </ref> followed by a separator of <tt>0xFF</tt><ref>'''Why Use a separator after the magic bytes?''' The separator
is part of the 5 byte header for PSBT. This byte is a separator of <tt>0xff</tt> because
this will cause any non-PSBT unserializer to fail to properly unserialize the PSBT
as a normal transaction. Likewise, since the 5 byte header is fixed, no transaction
in the non-PSBT format will be able to be unserialized by a PSBT unserializer.</ref>. This integer must be serialized in most significant byte order.

The currently defined global types are as follows:

{|
! Name
! <tt><keytype></tt>
! <tt><keydata></tt>
! <tt><keydata></tt> Description
! <tt><valuedata></tt>
! <tt><valuedata></tt> Description
! Versions Requiring Inclusion
! Versions Requiring Exclusion
! Versions Allowing Inclusion
! Parent BIP
|-
| Unsigned Transaction
| <tt>PSBT_GLOBAL_UNSIGNED_TX = 0x00</tt>
| None
| No key data
| <tt><bytes transaction></tt>
| The transaction in network serialization. The scriptSigs and witnesses for each input must be empty. The transaction must be in the old serialization format (without witnesses).
| 0
| 2
| 0
| 174
|-
| Extended Public Key
| <tt>PSBT_GLOBAL_XPUB = 0x01</tt>
| <tt><bytes xpub></tt>
| The 78 byte serialized extended public key as defined by BIP 32. Extended public keys are those that can be used to derive public keys used in the inputs and outputs of this transaction. It should be the public key at the highest hardened derivation index so that the unhardened child keys used in the transaction can be derived.
| <tt><4 byte fingerprint> <32-bit little endian uint path element>*</tt>
| The master key fingerprint as defined by BIP 32 concatenated with the derivation path of the public key. The derivation path is represented as 32-bit little endian unsigned integer indexes concatenated with each other. The number of 32 bit unsigned integer indexes must match the depth provided in the extended public key.
|
|
| 0, 2
| 174
|-
| Transaction Version
| <tt>PSBT_GLOBAL_TX_VERSION = 0x02</tt>
| None
| No key data
| <tt><32-bit little endian int version></tt>
| The 32-bit little endian signed integer representing the version number of the transaction being created. Note that this is not the same as the PSBT version number specified by the PSBT_GLOBAL_VERSION field.
| 2
| 0
| 2
| [[bip-0370.mediawiki|370]]
|-
| Fallback Locktime
| <tt>PSBT_GLOBAL_FALLBACK_LOCKTIME = 0x03</tt>
| None
| No key data
| <tt><32-bit little endian uint locktime></tt>
| The 32-bit little endian unsigned integer representing the transaction locktime to use if no inputs specify a required locktime.
|
| 0
| 2
| [[bip-0370.mediawiki|370]]
|-
| Input Count
| <tt>PSBT_GLOBAL_INPUT_COUNT = 0x04</tt>
| None
| No key data
| <tt><compact size uint input count></tt>
| Compact size unsigned integer representing the number of inputs in this PSBT.
| 2
| 0
| 2
| [[bip-0370.mediawiki|370]]
|-
| Output Count
| <tt>PSBT_GLOBAL_OUTPUT_COUNT = 0x05</tt>
| None
| No key data
| <tt><compact size uint input count></tt>
| Compact size unsigned integer representing the number of outputs in this PSBT.
| 2
| 0
| 2
| [[bip-0370.mediawiki|370]]
|-
| Transaction Modifiable Flags
| <tt>PSBT_GLOBAL_TX_MODIFIABLE = 0x06</tt>
| None
| No key data
| <tt><8-bit uint flags></tt>
| An 8 bit little endian unsigned integer as a bitfield for various transaction modification flags. Bit 0 is the Inputs Modifiable Flag and indicates whether inputs can be modified. Bit 1 is the Outputs Modifiable Flag and indicates whether outputs can be modified. Bit 2 is the Has SIGHASH_SINGLE flag and indicates whether the transaction has a SIGHASH_SINGLE signature who's input and output pairing must be preserved. Bit 2 essentially indicates that the Constructor must iterate the inputs to determine whether and how to add an input.
|
| 0
| 2
| [[bip-0370.mediawiki|370]]
|-
| PSBT Version Number
| <tt>PSBT_GLOBAL_VERSION = 0xFB</tt>
| None
| No key data
| <tt><32-bit little endian uint version></tt>
| The 32-bit little endian unsigned integer representing the version number of this PSBT. If omitted, the version number is 0.
|
|
| 0, 2
| 174
|-
| Proprietary Use Type
| <tt>PSBT_GLOBAL_PROPRIETARY = 0xFC</tt>
<<<<<<< HEAD
| <tt><identifierlen> <identifier> <subtype> <subkeydata></tt>
| Compact size unsigned integer <tt><identifierlen></tt>, followed by identifier prefix of that length <tt><identifier></tt>, followed by a subtype <tt><subtype></tt>, followed by the key data itself <tt><subkeydata></tt>.
| <tt><data></tt>
=======
| <tt><compact size uint identifier length> <bytes identifier> <compact size uint subtype> <bytes subkeydata></tt>
| Compact size unsigned integer of the length of the identifier, followed by identifier prefix, followed by a compact size unsigned integer subtype, followed by the key data itself.
| <tt><bytes data></tt>
>>>>>>> 2d9e431f
| Any value data as defined by the proprietary type user.
|
|
| 0, 2
| 174
|}

The currently defined per-input types are defined as follows:

{|
! Name
! <tt><keytype></tt>
! <tt><keydata></tt>
! <tt><keydata></tt> Description
! <tt><valuedata></tt>
! <tt><valuedata></tt> Description
! Versions Requiring Inclusion
! Versions Requiring Exclusion
! Versions Allowing Inclusion
! Parent BIP
|-
| Non-Witness UTXO
| <tt>PSBT_IN_NON_WITNESS_UTXO = 0x00</tt>
| None
| No key data
| <tt><bytes transaction></tt>
| The transaction in network serialization format the current input spends from. This should be present for inputs that spend non-segwit outputs and can be present for inputs that spend segwit outputs. An input can have both <tt>PSBT_IN_NON_WITNESS_UTXO</tt> and <tt>PSBT_IN_WITNESS_UTXO</tt>. <ref>'''Why can both UTXO types be provided?''' Many wallets began requiring the full previous transaction (i.e. <tt>PSBT_IN_NON_WITNESS_UTXO</tt>) for segwit inputs when PSBT was already in use. In order to be compatible with software which were expecting <tt>PSBT_IN_WITNESS_UTXO</tt>, both UTXO types must be allowed.</ref>
|
|
| 0, 2
| 174
|-
| Witness UTXO
| <tt>PSBT_IN_WITNESS_UTXO = 0x01</tt>
| None
| No key data
| <tt><64-bit little endian int amount> <compact size uint scriptPubKeylen> <bytes scriptPubKey></tt>
| The entire transaction output in network serialization which the current input spends from. This should only be present for inputs which spend segwit outputs, including P2SH embedded ones. An input can have both <tt>PSBT_IN_NON_WITNESS_UTXO</tt> and <tt>PSBT_IN_WITNESS_UTXO</tt>
|
|
| 0, 2
| 174
|-
| Partial Signature
| <tt>PSBT_IN_PARTIAL_SIG = 0x02</tt>
| <tt><bytes pubkey></tt>
| The public key which corresponds to this signature.
| <tt><bytes signature></tt>
| The signature as would be pushed to the stack from a scriptSig or witness. The signature should be a valid ECDSA signature corresponding to the pubkey that would return true when verified and not a value that would return false or be invalid otherwise (such as a NULLDUMMY).
|
|
| 0, 2
| 174
|-
| Sighash Type
| <tt>PSBT_IN_SIGHASH_TYPE = 0x03</tt>
| None
| No key data
| <tt><32-bit little endian uint sighash type></tt>
| The 32-bit unsigned integer specifying the sighash type to be used for this input. Signatures for this input must use the sighash type, finalizers must fail to finalize inputs which have signatures that do not match the specified sighash type. Signers who cannot produce signatures with the sighash type must not provide a signature.
|
|
| 0, 2
| 174
|-
| Redeem Script
| <tt>PSBT_IN_REDEEM_SCRIPT = 0x04</tt>
| None
| No key data
| <tt><bytes redeemScript></tt>
| The redeemScript for this input if it has one.
|
|
| 0, 2
| 174
|-
| Witness Script
| <tt>PSBT_IN_WITNESS_SCRIPT = 0x05</tt>
| None
| No key data
| <tt><bytes witnessScript></tt>
| The witnessScript for this input if it has one.
|
|
| 0, 2
| 174
|-
| BIP 32 Derivation Path
| <tt>PSBT_IN_BIP32_DERIVATION = 0x06</tt>
| <tt><bytes pubkey></tt>
| The public key
| <tt><4 byte fingerprint> <32-bit little endian uint path element>*</tt>
| The master key fingerprint as defined by BIP 32 concatenated with the derivation path of the public key. The derivation path is represented as 32 bit unsigned integer indexes concatenated with each other. Public keys are those that will be needed to sign this input.
|
|
| 0, 2
| 174
|-
| Finalized scriptSig
| <tt>PSBT_IN_FINAL_SCRIPTSIG = 0x07</tt>
| None
| No key data
| <tt><bytes scriptSig></tt>
| The Finalized scriptSig contains a fully constructed scriptSig with signatures and any other scripts necessary for the input to pass validation.
|
|
| 0, 2
| 174
|-
| Finalized scriptWitness
| <tt>PSBT_IN_FINAL_SCRIPTWITNESS = 0x08</tt>
| None
| No key data
| <tt><bytes scriptWitness></tt>
| The Finalized scriptWitness contains a fully constructed scriptWitness with signatures and any other scripts necessary for the input to pass validation.
|
|
| 0, 2
| 174
|-
| Proof-of-reserves commitment
| <tt>PSBT_IN_POR_COMMITMENT = 0x09</tt>
| None
| No key data
| <tt><bytes porCommitment></tt>
| The UTF-8 encoded commitment message string for the proof-of-reserves.  See [[bip-0127.mediawiki|BIP 127]] for more information.
|
|
| 0, 2
| [[bip-0127.mediawiki|127]]
|-
| RIPEMD160 preimage
| <tt>PSBT_IN_RIPEMD160 = 0x0a</tt>
| <tt><20-byte hash></tt>
| The resulting hash of the preimage
| <tt><bytes preimage></tt>
| The hash preimage, encoded as a byte vector, which must equal the key when run through the <tt>RIPEMD160</tt> algorithm
|
|
| 0, 2
| 174
|-
| SHA256 preimage
| <tt>PSBT_IN_SHA256 = 0x0b</tt>
| <tt><32-byte hash></tt>
| The resulting hash of the preimage
| <tt><bytes preimage></tt>
| The hash preimage, encoded as a byte vector, which must equal the key when run through the <tt>SHA256</tt> algorithm
|
|
| 0, 2
| 174
|-
| HASH160 preimage
| <tt>PSBT_IN_HASH160 = 0x0c</tt>
| <tt><20-byte hash></tt>
| The resulting hash of the preimage
| <tt><bytes preimage></tt>
| The hash preimage, encoded as a byte vector, which must equal the key when run through the <tt>SHA256</tt> algorithm followed by the <tt>RIPEMD160</tt> algorithm
|
|
| 0, 2
| 174
|-
| HASH256 preimage
| <tt>PSBT_IN_HASH256 = 0x0d</tt>
| <tt><32-byte hash></tt>
| The resulting hash of the preimage
| <tt><bytes preimage></tt>
| The hash preimage, encoded as a byte vector, which must equal the key when run through the <tt>SHA256</tt> algorithm twice
|
|
| 0, 2
| 174
|-
| Previous TXID
| <tt>PSBT_IN_PREVIOUS_TXID = 0x0e</tt>
| None
| No key data
| <tt><32 byte txid></tt>
| 32 byte txid of the previous transaction whose output at PSBT_IN_OUTPUT_INDEX is being spent.
| 2
| 0
| 2
| [[bip-0370.mediawiki|370]]
|-
| Spent Output Index
| <tt>PSBT_IN_OUTPUT_INDEX = 0x0f</tt>
| None
| No key data
| <tt><32-bit little endian uint index></tt>
| 32 bit little endian integer representing the index of the output being spent in the transaction with the txid of PSBT_IN_PREVIOUS_TXID.
| 2
| 0
| 2
| [[bip-0370.mediawiki|370]]
|-
| Sequence Number
| <tt>PSBT_IN_SEQUENCE = 0x10</tt>
| None
| No key data
| <tt><32-bit little endian uint sequence></tt>
| The 32 bit unsigned little endian integer for the sequence number of this input. If omitted, the sequence number is assumed to be the final sequence number (0xffffffff).
|
| 0
| 2
| [[bip-0370.mediawiki|370]]
|-
| Required Time-based Locktime
| <tt>PSBT_IN_REQUIRED_TIME_LOCKTIME = 0x11</tt>
| None
| No key data
| <tt><32-bit little endian uint locktime></tt>
| 32 bit unsigned little endian integer greater than or equal to 500000000 representing the minimum Unix timestamp that this input requires to be set as the transaction's lock time.
|
| 0
| 2
| [[bip-0370.mediawiki|370]]
|-
| Required Height-based Locktime
| <tt>PSBT_IN_REQUIRED_HEIGHT_LOCKTIME = 0x12</tt>
| None
| No key data
| <tt><32-bit uint locktime></tt>
| 32 bit unsigned little endian integer less than 500000000 representing the minimum block height that this input requires to be set as the transaction's lock time.
|
| 0
| 2
| [[bip-0370.mediawiki|370]]
|-
| Taproot Key Spend Signature
| <tt>PSBT_IN_TAP_KEY_SIG = 0x13</tt>
| None
| No key data
| <tt><64 or 65 byte signature></tt>
| The 64 or 65 byte Schnorr signature for key path spending a Taproot output. Finalizers should remove this field after <tt>PSBT_IN_FINAL_SCRIPTWITNESS</tt> is constructed.
|
|
| 0, 2
| [[bip-0371.mediawiki|371]]
|-
| Taproot Script Spend Signature
| <tt>PSBT_IN_TAP_SCRIPT_SIG = 0x14</tt>
| <tt><32 byte xonlypubkey> <leafhash></tt>
| A 32 byte X-only public key involved in a leaf script concatenated with the 32 byte hash of the leaf it is part of.
| <tt><64 or 65 byte signature></tt>
| The 64 or 65 byte Schnorr signature for this pubkey and leaf combination. Finalizers should remove this field after <tt>PSBT_IN_FINAL_SCRIPTWITNESS</tt> is constructed.
|
|
| 0, 2
| [[bip-0371.mediawiki|371]]
|-
| Taproot Leaf Script
| <tt>PSBT_IN_TAP_LEAF_SCRIPT = 0x15</tt>
| <tt><bytes control block></tt>
| The control block for this leaf as specified in BIP 341. The control block contains the merkle tree path to this leaf.
| <tt><bytes script> <8-bit uint leaf version></tt>
| The script for this leaf as would be provided in the witness stack followed by the single byte leaf version. Note that the leaves included in this field should be those that the signers of this input are expected to be able to sign for. Finalizers should remove this field after <tt>PSBT_IN_FINAL_SCRIPTWITNESS</tt> is constructed.
|
|
| 0, 2
| [[bip-0371.mediawiki|371]]
|-
| Taproot Key BIP 32 Derivation Path
| <tt>PSBT_IN_TAP_BIP32_DERIVATION = 0x16</tt>
| <tt><32 byte xonlypubkey></tt>
| A 32 byte X-only public key involved in this input. It may be the output key, the internal key, or a key present in a leaf script.
| <tt><compact size uint number of hashes> <32 byte leaf hash>* <4 byte fingerprint> <32-bit little endian uint path element>*</tt>
| A compact size unsigned integer representing the number of leaf hashes, followed by a list of leaf hashes, followed by the 4 byte master key fingerprint concatenated with the derivation path of the public key. The derivation path is represented as 32-bit little endian unsigned integer indexes concatenated with each other. Public keys are those needed to spend this output. The leaf hashes are of the leaves which involve this public key. The internal key does not have leaf hashes, so can be indicated with a <tt>hashes len</tt> of 0. Finalizers should remove this field after <tt>PSBT_IN_FINAL_SCRIPTWITNESS</tt> is constructed.
|
|
| 0, 2
| [[bip-0371.mediawiki|371]]
|-
| Taproot Internal Key
| <tt>PSBT_IN_TAP_INTERNAL_KEY = 0x17</tt>
| None
| No key data
| <tt><32 byte xonlypubkey></tt>
| The X-only pubkey used as the internal key in this output. Finalizers should remove this field after <tt>PSBT_IN_FINAL_SCRIPTWITNESS</tt> is constructed.
|
|
| 0, 2
| [[bip-0371.mediawiki|371]]
|-
| Taproot Merkle Root
| <tt>PSBT_IN_TAP_MERKLE_ROOT = 0x18</tt>
| None
| No key data
| <tt><32-byte hash></tt>
| The 32 byte Merkle root hash. Finalizers should remove this field after <tt>PSBT_IN_FINAL_SCRIPTWITNESS</tt> is constructed.
|
|
| 0, 2
| [[bip-0371.mediawiki|371]]
|-
| Proprietary Use Type
| <tt>PSBT_IN_PROPRIETARY = 0xFC</tt>
<<<<<<< HEAD
| <tt><identifierlen> <identifier> <subtype> <subkeydata></tt>
| Compact size unsigned integer <tt><identifierlen></tt>, followed by identifier prefix of that length <tt><identifier></tt>, followed by a subtype <tt><subtype></tt>, followed by the key data itself <tt><subkeydata></tt>.
| <tt><data></tt>
=======
| <tt><compact size uint identifier length> <bytes identifier> <compact size uint subtype> <bytes subkeydata></tt>
| Compact size unsigned integer of the length of the identifier, followed by identifier prefix, followed by a compact size unsigned integer subtype, followed by the key data itself.
| <tt><bytes data></tt>
>>>>>>> 2d9e431f
| Any value data as defined by the proprietary type user.
|
|
| 0, 2
| 174
|}

The currently defined per-output <ref>'''Why do we need per-output data?''' Per-output data allows signers
to verify that the outputs are going to the intended recipient. The output data can also be use by signers to
determine which outputs are change outputs and verify that the change is returning to the correct place.</ref> types are defined as follows:

{|
! Name
! <tt><keytype></tt>
! <tt><keydata></tt>
! <tt><keydata></tt> Description
! <tt><valuedata></tt>
! <tt><valuedata></tt> Description
! Versions Requiring Inclusion
! Versions Requiring Exclusion
! Versions Allowing Inclusion
! Parent BIP
|-
| Redeem Script
| <tt>PSBT_OUT_REDEEM_SCRIPT = 0x00</tt>
| None
| No key data
| <tt><bytes redeemScript></tt>
| The redeemScript for this output if it has one.
|
|
| 0, 2
| 174
|-
| Witness Script
| <tt>PSBT_OUT_WITNESS_SCRIPT = 0x01</tt>
| None
| No key data
| <tt><bytes witnessScript></tt>
| The witnessScript for this output if it has one.
|
|
| 0, 2
| 174
|-
| BIP 32 Derivation Path
| <tt>PSBT_OUT_BIP32_DERIVATION = 0x02</tt>
| <tt><bytes public key></tt>
| The public key
| <tt><4 byte fingerprint> <32-bit little endian uint path element>*</tt>
| The master key fingerprint concatenated with the derivation path of the public key. The derivation path is represented as 32-bit little endian unsigned integer indexes concatenated with each other. Public keys are those needed to spend this output.
|
|
| 0, 2
| 174
|-
| Output Amount
| <tt>PSBT_OUT_AMOUNT = 0x03</tt>
| None
| No key data
| <tt><64-bit int amount></tt>
| 64 bit signed little endian integer representing the output's amount in satoshis.
| 2
| 0
| 2
| [[bip-0370.mediawiki|370]]
|-
| Output Script
| <tt>PSBT_OUT_SCRIPT = 0x04</tt>
| None
| No key data
| <tt><bytes script></tt>
| The script for this output, also known as the scriptPubKey. Must be omitted in PSBTv0. Must be provided in PSBTv2.
| 2
| 0
| 2
| [[bip-0370.mediawiki|370]]
|-
| Taproot Internal Key
| <tt>PSBT_OUT_TAP_INTERNAL_KEY = 0x05</tt>
| None
| No key data
| <tt><32 byte xonlypubkey></tt>
| The X-only pubkey used as the internal key in this output.
|
|
| 0, 2
| [[bip-0371.mediawiki|371]]
|-
| Taproot Tree
| <tt>PSBT_OUT_TAP_TREE = 0x06</tt>
| None
| No key data
| <tt>{<8-bit uint depth> <8-bit uint leaf version> <compact size uint scriptlen> <bytes script>}*</tt>
| One or more tuples representing the depth, leaf version, and script for a leaf in the Taproot tree, allowing the entire tree to be reconstructed. The tuples must be in depth first search order so that the tree is correctly reconstructed. Each tuple is an 8-bit unsigned integer representing the depth in the Taproot tree for this script, an 8-bit unsigned integer representing the leaf version, the length of the script as a compact size unsigned integer, and the script itself.
|
|
| 0, 2
| [[bip-0371.mediawiki|371]]
|-
| Taproot Key BIP 32 Derivation Path
| <tt>PSBT_OUT_TAP_BIP32_DERIVATION = 0x07</tt>
| <tt><32 byte xonlypubkey></tt>
| A 32 byte X-only public key involved in this output. It may be the output key, the internal key, or a key present in a leaf script.
| <tt><compact size uint number of hashes> <32 byte leaf hash>* <4 byte fingerprint> <32-bit little endian uint path element>*</tt>
| A compact size unsigned integer representing the number of leaf hashes, followed by a list of leaf hashes, followed by the 4 byte master key fingerprint concatenated with the derivation path of the public key. The derivation path is represented as 32-bit little endian unsigned integer indexes concatenated with each other. Public keys are those needed to spend this output. The leaf hashes are of the leaves which involve this public key. The internal key does not have leaf hashes, so can be indicated with a <tt>hashes len</tt> of 0. Finalizers should remove this field after <tt>PSBT_IN_FINAL_SCRIPTWITNESS</tt> is constructed.
|
|
| 0, 2
| [[bip-0371.mediawiki|371]]
|-
| Proprietary Use Type
| <tt>PSBT_OUT_PROPRIETARY = 0xFC</tt>
<<<<<<< HEAD
| <tt><identifierlen> <identifier> <subtype> <subkeydata></tt>
| Compact size unsigned integer <tt><identifierlen></tt>, followed by identifier prefix of that length <tt><identifier></tt>, followed by a subtype <tt><subtype></tt>, followed by the key data itself <tt><subkeydata></tt>.
| <tt><data></tt>
=======
| <tt><compact size uint identifier length> <bytes identifier> <compact size uint subtype> <bytes subkeydata></tt>
| Compact size unsigned integer of the length of the identifier, followed by identifier prefix, followed by a compact size unsigned integer subtype, followed by the key data itself.
| <tt><bytes data></tt>
>>>>>>> 2d9e431f
| Any value data as defined by the proprietary type user.
|
|
| 0, 2
| 174
|}

Types can be skipped when they are unnecessary. For example, if an input is a witness
input, then it should not have a Non-Witness UTXO key-value pair.

If the signer encounters key-value pairs that it does not understand, it must
pass those key-value pairs through when re-serializing the transaction.

All keys must have the data that they specify. If any key or value does not match the
specified format for that type, the PSBT must be considered invalid. For example, any
key that has no data except for the type specifier must only have the type specifier in
the key.

===Handling Duplicated Keys===

Keys within each scope should never be duplicated; all keys in the format are unique. PSBTs containing duplicate keys are invalid. However implementors
will still need to handle events where keys are duplicated when combining transactions with duplicated fields. In this event, the software may choose
whichever value it wishes.<ref>'''Why can the values be arbitrarily chosen?''' When there are duplicated keys, the values that can be chosen will either be
valid or invalid. If the values are invalid, a signer would simply produce an invalid signature and the final transaction itself would be invalid. If the
values are valid, then it does not matter which is chosen as either way the transaction is still valid.</ref>

===Proprietary Use Type===

<<<<<<< HEAD
For all global, per-input, and per-output maps, the types <tt>0xFC</tt> is reserved for proprietary use.
The proprietary use type requires keys that follow the type with a compact size unsigned integer representing the length of the string identifier, followed by the string identifier, then a subtype, and finally any key data.
=======
For all global, per-input, and per-output maps, the type <tt>0xFC</tt> is reserved for proprietary use.
The proprietary use type requires keys that follow the type with a compact size unsigned integer representing the length of the string identifer, followed by the string identifier, then a subtype, and finally any key data.
>>>>>>> 2d9e431f

The identifier can be any variable length string that software can use to identify whether the particular data in the proprietary type can be used by it.
It can also be the empty string although this is not recommended.

The subtype is defined by the proprietary type user and can mean whatever they want it to mean.
The subtype must also be a compact size unsigned integer in the same form as the normal types.
The key data and value data are defined by the proprietary type user.

The proprietary use type is for private use by individuals and organizations who wish to use PSBT in their processes.
It is useful when there are additional data that they need attached to a PSBT but such data are not useful or available for the general public.
The proprietary use type is not to be used by any public specification and there is no expectation that any publicly available software be able to understand any specific meanings of it and the subtypes.
This type must be used for internal processes only.

==Version 0==

Partially Signed Bitcoin Transactions version 0 is the first version of the PSBT format.
Version 0 PSBTs must either omit PSBT_GLOBAL_VERSION or include it and set it to 0.
Version 0 PSBTs must include PSBT_GLOBAL_UNSIGNED_TX, if omitted, the PSBT is invalid.

==Roles==

Using the transaction format involves many different roles. Multiple roles can be handled by a single entity, but each role is specialized in what it should be capable of doing.

===Creator===

The Creator creates a new PSBT. It must create an unsigned transaction and place it in the PSBT.
The Creator must create empty input and output fields.

===Updater===

The Updater must only accept a PSBT.
The Updater adds information to the PSBT that it has access to. If it has the UTXO for an input, it should add it to the PSBT.
The Updater should also add redeemScripts, witnessScripts, and BIP 32 derivation paths to the input and output data if it knows them.

A single entity is likely to be both a Creator and Updater.

===Signer===

The Signer must only accept a PSBT.
The Signer must only use the UTXOs provided in the PSBT to produce signatures for inputs.
Before signing a non-witness input, the Signer must verify that the TXID of the non-witness UTXO matches the TXID specified in the unsigned transaction.
Before signing a witness input, the Signer must verify that the witnessScript (if provided) matches the hash specified in the UTXO or the redeemScript, and the redeemScript (if provided) matches the hash in the UTXO.
The Signer may choose to fail to sign a segwit input if a non-witness UTXO is not provided. <ref>'''Why would non-witness UTXOs be provided for segwit inputs?''' The sighash algorithm for Segwit specified in BIP 143 is known to have an issue where an attacker could trick a user to sending Bitcoin to fees if they are able to convince the user to sign a malicious transaction multiple times. This is possible because the amounts in <tt>PSBT_IN_WITNESS_UTXO</tt> of other segwit inputs can be modified without effecting the signature for a particular input. In order to prevent this kind of attack, many wallets are requiring that the full previous transaction (i.e. <tt>PSBT_IN_NON_WITNESS_UTXO</tt>) be provided to ensure that the amounts of other inputs are not being tampered with.</ref>
The Signer should not need any additional data sources, as all necessary information is provided in the PSBT format.
The Signer must only add data to a PSBT.
Any signatures created by the Signer must be added as a "Partial Signature" key-value pair for the respective input it relates to.
If a Signer cannot sign a transaction, it must not add a Partial Signature.

The Signer can additionally compute the addresses and values being sent, and the transaction fee,  optionally showing this data to the user as a confirmation of intent and the consequences of signing the PSBT.

Signers do not need to sign for all possible input types. For example, a signer may choose to only sign Segwit inputs.

A single entity is likely to be both a Signer and an Updater as it can update a PSBT with necessary information prior to signing it.

====Data Signers Check For====

For a Signer to only produce valid signatures for what it expects to sign, it must check that the following conditions are true:

* If a non-witness UTXO is provided, its hash must match the hash specified in the prevout
* If a witness UTXO is provided, no non-witness signature may be created
* If a redeemScript is provided, the scriptPubKey must be for that redeemScript
* If a witnessScript is provided, the scriptPubKey or the redeemScript must be for that witnessScript
* If a sighash type is provided, the signer must check that the sighash is acceptable. If unacceptable, they must fail.
* If a sighash type is not provided, the signer should sign using SIGHASH_ALL, but may use any sighash type they wish.

=====Simple Signer Algorithm=====

A simple signer can use the following algorithm to determine what and how to sign

<pre>
sign_witness(script_code, i):
    for key, sighash_type in psbt.inputs[i].items:
        if sighash_type == None:
            sighash_type = SIGHASH_ALL
        if IsMine(key) and IsAcceptable(sighash_type):
            sign(witness_sighash(script_code, i, input))

sign_non_witness(script_code, i):
    for key, sighash_type in psbt.inputs[i].items:
        if sighash_type == None:
            sighash_type = SIGHASH_ALL
        if IsMine(key) and IsAcceptable(sighash_type):
            sign(non_witness_sighash(script_code, i, input))

for input, i in enumerate(psbt.inputs):
    if witness_utxo.exists:
        if redeemScript.exists:
            assert(witness_utxo.scriptPubKey == P2SH(redeemScript))
            script = redeemScript
        else:
            script = witness_utxo.scriptPubKey
        if IsP2WPKH(script):
            sign_witness(P2PKH(script[2:22]), i)
        else if IsP2WSH(script):
            assert(script == P2WSH(witnessScript))
            sign_witness(witnessScript, i)
    else if non_witness_utxo.exists:
        assert(sha256d(non_witness_utxo) == psbt.tx.input[i].prevout.hash)
        if redeemScript.exists:
            assert(non_witness_utxo.vout[psbt.tx.input[i].prevout.n].scriptPubKey == P2SH(redeemScript))
            sign_non_witness(redeemScript, i)
        else:
            sign_non_witness(non_witness_utxo.vout[psbt.tx.input[i].prevout.n].scriptPubKey, i)
    else:
        assert False
</pre>

====Change Detection====

Signers may wish to display the inputs and outputs to users for extra verification.
In such displays, signers may wish to identify which outputs are change outputs in order to omit them to avoid additional user confusion.
In order to detect change, a signer can use the BIP 32 derivation paths provided in inputs and outputs as well as the extended public keys provided globally.

For a single key output, a signer can observe whether the master fingerprint for the public key for that output belongs to itself.
If it does, it can then derive the public key at the specified derivation path and check whether that key is the one present in that output.

For outputs involving multiple keys, a signer can first examine the inputs that it is signing.
It should determine the general pattern of the script and internally produce a representation of the policy that the script represents.
Such a policy can include things like how many keys are present, what order they are in, how many signers are necessary, which signers are required, etc.
The signer can then use the BIP 32 derivation paths for each of the pubkeys to find which global extended public key is the one that can derive that particular public key.
To do so, the signer would extract the derivation path to the highest hardened index and use that to lookup the public key with that index and master fingerprint.
The signer would construct this script policy with extended public keys for all of the inputs and outputs.
Change outputs would then be identified as being the outputs which have the same script policy as the inputs that are being signed.

===Combiner===

The Combiner can accept 1 or many PSBTs.
The Combiner must merge them into one PSBT (if possible), or fail.
The resulting PSBT must contain all of the key-value pairs from each of the PSBTs.
The Combiner must remove any duplicate key-value pairs, in accordance with the specification. It can pick arbitrarily when conflicts occur.
A Combiner must not combine two different PSBTs. PSBTs can be uniquely identified by <tt>0x00</tt> global transaction typed key-value pair.
For every type that a Combiner understands, it may refuse to combine PSBTs if it detects that there will be inconsistencies or conflicts for that type in the combined PSBT.

The Combiner does not need to know how to interpret scripts in order to combine PSBTs. It can do so without understanding scripts or the network serialization format.

In general, the result of a Combiner combining two PSBTs from independent participants A and B should be functionally equivalent to a result obtained from processing the original PSBT by A and then B in a sequence.
Or, for participants performing fA(psbt) and fB(psbt): Combine(fA(psbt), fB(psbt)) == fA(fB(psbt)) == fB(fA(psbt))

===Input Finalizer===

The Input Finalizer must only accept a PSBT.
For each input, the Input Finalizer determines if the input has enough data to pass validation. If it does, it must construct the <tt>0x07</tt> Finalized scriptSig and <tt>0x08</tt> Finalized scriptWitness and place them into the input key-value map.
If scriptSig is empty for an input, <tt>0x07</tt> should remain unset rather than assigned an empty array.
Likewise, if no scriptWitness exists for an input, <tt>0x08</tt> should remain unset rather than assigned an empty array.
All other data except the UTXO and unknown fields in the input key-value map should be cleared from the PSBT. The UTXO should be kept to allow Transaction Extractors to verify the final network serialized transaction.

===Transaction Extractor===

The Transaction Extractor must only accept a PSBT.
It checks whether all inputs have complete scriptSigs and scriptWitnesses by checking for the presence of <tt>0x07</tt> Finalized scriptSig and <tt>0x08</tt> Finalized scriptWitness typed records. If they do, the Transaction Extractor should construct complete scriptSigs and scriptWitnesses and encode them into network serialized transactions. Otherwise the Extractor must not modify the PSBT.
The Extractor should produce a fully valid, network serialized transaction if all inputs are complete.

The Transaction Extractor does not need to know how to interpret scripts in order to extract the network serialized transaction. However it may be able to in order to validate the network serialized transaction at the same time.

A single entity is likely to be both a Transaction Extractor and an Input Finalizer.

==Encoding==

A PSBT can be represented in two ways: in binary (as a file) or as a Base64 string using the encoding described in [https://tools.ietf.org/html/rfc4648#section-4 RFC4648].

Binary PSBT files should use the <tt>.psbt</tt> file extension.
A MIME type name will be added to this document once one has been registered.

==Extensibility==

The Partially Signed Transaction format can be extended in the future by adding
new types for key-value pairs. Backwards compatibility will still be maintained as those new
types will be ignored and passed-through by signers which do not know about them.

===Version Numbers===

The Version number field exists only as a safeguard in the event that a backwards incompatible change is introduced to PSBT.
If a parser encounters a version number it does not recognize, it should exit immediately as this indicates that the PSBT will contain types that it does not know about and cannot be ignored.
Current PSBTs are Version 0. Any PSBT that does not have the version field is version 0.
It is not expected that any backwards incompatible change will be introduced to PSBT, so it is not expected that the version field will ever actually be seen.

Updaters and combiners that need to add a version number to a PSBT should use the highest version number required.
For example, if a combiner sees two PSBTs for the same transaction, one with version 0, and the other with version 1, then it should combine them and produce a PSBT with version 1.
If an updater is updating a PSBT and needs to add a field that is only available in version 1, then it should set the PSBT version number to 1 unless a version higher than that is already specified.

===Procedure For New Fields===

New fields should first be proposed on the bitcoin-dev mailing list.
If a field requires significant description as to its usage, it should be accompanied by a separate BIP.
The field must be added to the field listing tables in the Specification section.
Although some PSBT version 0 implementations encode types as uint8_t rather than compact size,
it is still safe to add >0xFD fields to PSBT 0, because these old parsers ignore
unknown fields, and <keytype> is prefixed by its length. 

===Procedure For New Versions===

New PSBT versions must be described in a separate BIP.
The BIP may reference this BIP and any components of PSBT version 0 that are retained in the new version.
Any new fields described in the new version must be added to the field listing tables in the Specification section.

==Compatibility==

This transaction format is designed so that it is unable to be properly unserialized
by normal transaction unserializers. Likewise, a normal transaction will not be
able to be unserialized by an unserializer for the PSBT format.

==Examples==

===Manual CoinJoin Workflow===

<img src="bip-0174/coinjoin-workflow.svg" align="middle"></img>

===2-of-3 Multisig Workflow===

<img src="bip-0174/multisig-workflow.svg" align="middle"></img>

==Test Vectors==

The following are invalid PSBTs:

* Case: Network transaction, not PSBT format
** Bytes in Hex: <pre>0200000001268171371edff285e937adeea4b37b78000c0566cbb3ad64641713ca42171bf6000000006a473044022070b2245123e6bf474d60c5b50c043d4c691a5d2435f09a34a7662a9dc251790a022001329ca9dacf280bdf30740ec0390422422c81cb45839457aeb76fc12edd95b3012102657d118d3357b8e0f4c2cd46db7b39f6d9c38d9a70abcb9b2de5dc8dbfe4ce31feffffff02d3dff505000000001976a914d0c59903c5bac2868760e90fd521a4665aa7652088ac00e1f5050000000017a9143545e6e33b832c47050f24d3eeb93c9c03948bc787b32e1300</pre>
** Base64 String: <pre>AgAAAAEmgXE3Ht/yhek3re6ks3t4AAwFZsuzrWRkFxPKQhcb9gAAAABqRzBEAiBwsiRRI+a/R01gxbUMBD1MaRpdJDXwmjSnZiqdwlF5CgIgATKcqdrPKAvfMHQOwDkEIkIsgctFg5RXrrdvwS7dlbMBIQJlfRGNM1e44PTCzUbbezn22cONmnCry5st5dyNv+TOMf7///8C09/1BQAAAAAZdqkU0MWZA8W6woaHYOkP1SGkZlqnZSCIrADh9QUAAAAAF6kUNUXm4zuDLEcFDyTT7rk8nAOUi8eHsy4TAA==</pre>

* Case: PSBT missing outputs
** Bytes in Hex: <pre>70736274ff0100750200000001268171371edff285e937adeea4b37b78000c0566cbb3ad64641713ca42171bf60000000000feffffff02d3dff505000000001976a914d0c59903c5bac2868760e90fd521a4665aa7652088ac00e1f5050000000017a9143545e6e33b832c47050f24d3eeb93c9c03948bc787b32e1300000100fda5010100000000010289a3c71eab4d20e0371bbba4cc698fa295c9463afa2e397f8533ccb62f9567e50100000017160014be18d152a9b012039daf3da7de4f53349eecb985ffffffff86f8aa43a71dff1448893a530a7237ef6b4608bbb2dd2d0171e63aec6a4890b40100000017160014fe3e9ef1a745e974d902c4355943abcb34bd5353ffffffff0200c2eb0b000000001976a91485cff1097fd9e008bb34af709c62197b38978a4888ac72fef84e2c00000017a914339725ba21efd62ac753a9bcd067d6c7a6a39d05870247304402202712be22e0270f394f568311dc7ca9a68970b8025fdd3b240229f07f8a5f3a240220018b38d7dcd314e734c9276bd6fb40f673325bc4baa144c800d2f2f02db2765c012103d2e15674941bad4a996372cb87e1856d3652606d98562fe39c5e9e7e413f210502483045022100d12b852d85dcd961d2f5f4ab660654df6eedcc794c0c33ce5cc309ffb5fce58d022067338a8e0e1725c197fb1a88af59f51e44e4255b20167c8684031c05d1f2592a01210223b72beef0965d10be0778efecd61fcac6f79a4ea169393380734464f84f2ab30000000000</pre>
** Base64 String: <pre>cHNidP8BAHUCAAAAASaBcTce3/KF6Tet7qSze3gADAVmy7OtZGQXE8pCFxv2AAAAAAD+////AtPf9QUAAAAAGXapFNDFmQPFusKGh2DpD9UhpGZap2UgiKwA4fUFAAAAABepFDVF5uM7gyxHBQ8k0+65PJwDlIvHh7MuEwAAAQD9pQEBAAAAAAECiaPHHqtNIOA3G7ukzGmPopXJRjr6Ljl/hTPMti+VZ+UBAAAAFxYAFL4Y0VKpsBIDna89p95PUzSe7LmF/////4b4qkOnHf8USIk6UwpyN+9rRgi7st0tAXHmOuxqSJC0AQAAABcWABT+Pp7xp0XpdNkCxDVZQ6vLNL1TU/////8CAMLrCwAAAAAZdqkUhc/xCX/Z4Ai7NK9wnGIZeziXikiIrHL++E4sAAAAF6kUM5cluiHv1irHU6m80GfWx6ajnQWHAkcwRAIgJxK+IuAnDzlPVoMR3HyppolwuAJf3TskAinwf4pfOiQCIAGLONfc0xTnNMkna9b7QPZzMlvEuqFEyADS8vAtsnZcASED0uFWdJQbrUqZY3LLh+GFbTZSYG2YVi/jnF6efkE/IQUCSDBFAiEA0SuFLYXc2WHS9fSrZgZU327tzHlMDDPOXMMJ/7X85Y0CIGczio4OFyXBl/saiK9Z9R5E5CVbIBZ8hoQDHAXR8lkqASECI7cr7vCWXRC+B3jv7NYfysb3mk6haTkzgHNEZPhPKrMAAAAAAA==</pre>

* Case: PSBT where one input has a filled scriptSig in the unsigned tx
** Bytes in Hex: <pre>70736274ff0100fd0a010200000002ab0949a08c5af7c49b8212f417e2f15ab3f5c33dcf153821a8139f877a5b7be4000000006a47304402204759661797c01b036b25928948686218347d89864b719e1f7fcf57d1e511658702205309eabf56aa4d8891ffd111fdf1336f3a29da866d7f8486d75546ceedaf93190121035cdc61fc7ba971c0b501a646a2a83b102cb43881217ca682dc86e2d73fa88292feffffffab0949a08c5af7c49b8212f417e2f15ab3f5c33dcf153821a8139f877a5b7be40100000000feffffff02603bea0b000000001976a914768a40bbd740cbe81d988e71de2a4d5c71396b1d88ac8e240000000000001976a9146f4620b553fa095e721b9ee0efe9fa039cca459788ac00000000000001012000e1f5050000000017a9143545e6e33b832c47050f24d3eeb93c9c03948bc787010416001485d13537f2e265405a34dbafa9e3dda01fb82308000000</pre>
** Base64 String: <pre>cHNidP8BAP0KAQIAAAACqwlJoIxa98SbghL0F+LxWrP1wz3PFTghqBOfh3pbe+QAAAAAakcwRAIgR1lmF5fAGwNrJZKJSGhiGDR9iYZLcZ4ff89X0eURZYcCIFMJ6r9Wqk2Ikf/REf3xM286KdqGbX+EhtdVRs7tr5MZASEDXNxh/HupccC1AaZGoqg7ECy0OIEhfKaC3Ibi1z+ogpL+////qwlJoIxa98SbghL0F+LxWrP1wz3PFTghqBOfh3pbe+QBAAAAAP7///8CYDvqCwAAAAAZdqkUdopAu9dAy+gdmI5x3ipNXHE5ax2IrI4kAAAAAAAAGXapFG9GILVT+glechue4O/p+gOcykWXiKwAAAAAAAABASAA4fUFAAAAABepFDVF5uM7gyxHBQ8k0+65PJwDlIvHhwEEFgAUhdE1N/LiZUBaNNuvqePdoB+4IwgAAAA=</pre>

* Case: PSBT where inputs and outputs are provided but without an unsigned tx
** Bytes in Hex: <pre>70736274ff000100fda5010100000000010289a3c71eab4d20e0371bbba4cc698fa295c9463afa2e397f8533ccb62f9567e50100000017160014be18d152a9b012039daf3da7de4f53349eecb985ffffffff86f8aa43a71dff1448893a530a7237ef6b4608bbb2dd2d0171e63aec6a4890b40100000017160014fe3e9ef1a745e974d902c4355943abcb34bd5353ffffffff0200c2eb0b000000001976a91485cff1097fd9e008bb34af709c62197b38978a4888ac72fef84e2c00000017a914339725ba21efd62ac753a9bcd067d6c7a6a39d05870247304402202712be22e0270f394f568311dc7ca9a68970b8025fdd3b240229f07f8a5f3a240220018b38d7dcd314e734c9276bd6fb40f673325bc4baa144c800d2f2f02db2765c012103d2e15674941bad4a996372cb87e1856d3652606d98562fe39c5e9e7e413f210502483045022100d12b852d85dcd961d2f5f4ab660654df6eedcc794c0c33ce5cc309ffb5fce58d022067338a8e0e1725c197fb1a88af59f51e44e4255b20167c8684031c05d1f2592a01210223b72beef0965d10be0778efecd61fcac6f79a4ea169393380734464f84f2ab30000000000</pre>
** Base64 String: <pre>cHNidP8AAQD9pQEBAAAAAAECiaPHHqtNIOA3G7ukzGmPopXJRjr6Ljl/hTPMti+VZ+UBAAAAFxYAFL4Y0VKpsBIDna89p95PUzSe7LmF/////4b4qkOnHf8USIk6UwpyN+9rRgi7st0tAXHmOuxqSJC0AQAAABcWABT+Pp7xp0XpdNkCxDVZQ6vLNL1TU/////8CAMLrCwAAAAAZdqkUhc/xCX/Z4Ai7NK9wnGIZeziXikiIrHL++E4sAAAAF6kUM5cluiHv1irHU6m80GfWx6ajnQWHAkcwRAIgJxK+IuAnDzlPVoMR3HyppolwuAJf3TskAinwf4pfOiQCIAGLONfc0xTnNMkna9b7QPZzMlvEuqFEyADS8vAtsnZcASED0uFWdJQbrUqZY3LLh+GFbTZSYG2YVi/jnF6efkE/IQUCSDBFAiEA0SuFLYXc2WHS9fSrZgZU327tzHlMDDPOXMMJ/7X85Y0CIGczio4OFyXBl/saiK9Z9R5E5CVbIBZ8hoQDHAXR8lkqASECI7cr7vCWXRC+B3jv7NYfysb3mk6haTkzgHNEZPhPKrMAAAAAAA==</pre>

* Case: PSBT with duplicate keys in an input
** Bytes in Hex: <pre>70736274ff0100750200000001268171371edff285e937adeea4b37b78000c0566cbb3ad64641713ca42171bf60000000000feffffff02d3dff505000000001976a914d0c59903c5bac2868760e90fd521a4665aa7652088ac00e1f5050000000017a9143545e6e33b832c47050f24d3eeb93c9c03948bc787b32e1300000100fda5010100000000010289a3c71eab4d20e0371bbba4cc698fa295c9463afa2e397f8533ccb62f9567e50100000017160014be18d152a9b012039daf3da7de4f53349eecb985ffffffff86f8aa43a71dff1448893a530a7237ef6b4608bbb2dd2d0171e63aec6a4890b40100000017160014fe3e9ef1a745e974d902c4355943abcb34bd5353ffffffff0200c2eb0b000000001976a91485cff1097fd9e008bb34af709c62197b38978a4888ac72fef84e2c00000017a914339725ba21efd62ac753a9bcd067d6c7a6a39d05870247304402202712be22e0270f394f568311dc7ca9a68970b8025fdd3b240229f07f8a5f3a240220018b38d7dcd314e734c9276bd6fb40f673325bc4baa144c800d2f2f02db2765c012103d2e15674941bad4a996372cb87e1856d3652606d98562fe39c5e9e7e413f210502483045022100d12b852d85dcd961d2f5f4ab660654df6eedcc794c0c33ce5cc309ffb5fce58d022067338a8e0e1725c197fb1a88af59f51e44e4255b20167c8684031c05d1f2592a01210223b72beef0965d10be0778efecd61fcac6f79a4ea169393380734464f84f2ab30000000001003f0200000001ffffffffffffffffffffffffffffffffffffffffffffffffffffffffffffffff0000000000ffffffff010000000000000000036a010000000000000000</pre>
** Base64 String: <pre>cHNidP8BAHUCAAAAASaBcTce3/KF6Tet7qSze3gADAVmy7OtZGQXE8pCFxv2AAAAAAD+////AtPf9QUAAAAAGXapFNDFmQPFusKGh2DpD9UhpGZap2UgiKwA4fUFAAAAABepFDVF5uM7gyxHBQ8k0+65PJwDlIvHh7MuEwAAAQD9pQEBAAAAAAECiaPHHqtNIOA3G7ukzGmPopXJRjr6Ljl/hTPMti+VZ+UBAAAAFxYAFL4Y0VKpsBIDna89p95PUzSe7LmF/////4b4qkOnHf8USIk6UwpyN+9rRgi7st0tAXHmOuxqSJC0AQAAABcWABT+Pp7xp0XpdNkCxDVZQ6vLNL1TU/////8CAMLrCwAAAAAZdqkUhc/xCX/Z4Ai7NK9wnGIZeziXikiIrHL++E4sAAAAF6kUM5cluiHv1irHU6m80GfWx6ajnQWHAkcwRAIgJxK+IuAnDzlPVoMR3HyppolwuAJf3TskAinwf4pfOiQCIAGLONfc0xTnNMkna9b7QPZzMlvEuqFEyADS8vAtsnZcASED0uFWdJQbrUqZY3LLh+GFbTZSYG2YVi/jnF6efkE/IQUCSDBFAiEA0SuFLYXc2WHS9fSrZgZU327tzHlMDDPOXMMJ/7X85Y0CIGczio4OFyXBl/saiK9Z9R5E5CVbIBZ8hoQDHAXR8lkqASECI7cr7vCWXRC+B3jv7NYfysb3mk6haTkzgHNEZPhPKrMAAAAAAQA/AgAAAAH//////////////////////////////////////////wAAAAAA/////wEAAAAAAAAAAANqAQAAAAAAAAAA</pre>

* Case: PSBT with invalid global transaction typed key
** Bytes in Hex: <pre>70736274ff020001550200000001279a2323a5dfb51fc45f220fa58b0fc13e1e3342792a85d7e36cd6333b5cbc390000000000ffffffff01a05aea0b000000001976a914ffe9c0061097cc3b636f2cb0460fa4fc427d2b4588ac0000000000010120955eea0b0000000017a9146345200f68d189e1adc0df1c4d16ea8f14c0dbeb87220203b1341ccba7683b6af4f1238cd6e97e7167d569fac47f1e48d47541844355bd4646304302200424b58effaaa694e1559ea5c93bbfd4a89064224055cdf070b6771469442d07021f5c8eb0fea6516d60b8acb33ad64ede60e8785bfb3aa94b99bdf86151db9a9a010104220020771fd18ad459666dd49f3d564e3dbc42f4c84774e360ada16816a8ed488d5681010547522103b1341ccba7683b6af4f1238cd6e97e7167d569fac47f1e48d47541844355bd462103de55d1e1dac805e3f8a58c1fbf9b94c02f3dbaafe127fefca4995f26f82083bd52ae220603b1341ccba7683b6af4f1238cd6e97e7167d569fac47f1e48d47541844355bd4610b4a6ba67000000800000008004000080220603de55d1e1dac805e3f8a58c1fbf9b94c02f3dbaafe127fefca4995f26f82083bd10b4a6ba670000008000000080050000800000</pre>
** Base64 String: <pre>cHNidP8CAAFVAgAAAAEnmiMjpd+1H8RfIg+liw/BPh4zQnkqhdfjbNYzO1y8OQAAAAAA/////wGgWuoLAAAAABl2qRT/6cAGEJfMO2NvLLBGD6T8Qn0rRYisAAAAAAABASCVXuoLAAAAABepFGNFIA9o0YnhrcDfHE0W6o8UwNvrhyICA7E0HMunaDtq9PEjjNbpfnFn1Wn6xH8eSNR1QYRDVb1GRjBDAiAEJLWO/6qmlOFVnqXJO7/UqJBkIkBVzfBwtncUaUQtBwIfXI6w/qZRbWC4rLM61k7eYOh4W/s6qUuZvfhhUduamgEBBCIAIHcf0YrUWWZt1J89Vk49vEL0yEd042CtoWgWqO1IjVaBAQVHUiEDsTQcy6doO2r08SOM1ul+cWfVafrEfx5I1HVBhENVvUYhA95V0eHayAXj+KWMH7+blMAvPbqv4Sf+/KSZXyb4IIO9Uq4iBgOxNBzLp2g7avTxI4zW6X5xZ9Vp+sR/HkjUdUGEQ1W9RhC0prpnAAAAgAAAAIAEAACAIgYD3lXR4drIBeP4pYwfv5uUwC89uq/hJ/78pJlfJvggg70QtKa6ZwAAAIAAAACABQAAgAAA</pre>

* Case: PSBT with invalid input witness utxo typed key
** Bytes in Hex: <pre>70736274ff0100550200000001279a2323a5dfb51fc45f220fa58b0fc13e1e3342792a85d7e36cd6333b5cbc390000000000ffffffff01a05aea0b000000001976a914ffe9c0061097cc3b636f2cb0460fa4fc427d2b4588ac000000000002010020955eea0b0000000017a9146345200f68d189e1adc0df1c4d16ea8f14c0dbeb87220203b1341ccba7683b6af4f1238cd6e97e7167d569fac47f1e48d47541844355bd4646304302200424b58effaaa694e1559ea5c93bbfd4a89064224055cdf070b6771469442d07021f5c8eb0fea6516d60b8acb33ad64ede60e8785bfb3aa94b99bdf86151db9a9a010104220020771fd18ad459666dd49f3d564e3dbc42f4c84774e360ada16816a8ed488d5681010547522103b1341ccba7683b6af4f1238cd6e97e7167d569fac47f1e48d47541844355bd462103de55d1e1dac805e3f8a58c1fbf9b94c02f3dbaafe127fefca4995f26f82083bd52ae220603b1341ccba7683b6af4f1238cd6e97e7167d569fac47f1e48d47541844355bd4610b4a6ba67000000800000008004000080220603de55d1e1dac805e3f8a58c1fbf9b94c02f3dbaafe127fefca4995f26f82083bd10b4a6ba670000008000000080050000800000</pre>
** Base64 String: <pre>cHNidP8BAFUCAAAAASeaIyOl37UfxF8iD6WLD8E+HjNCeSqF1+Ns1jM7XLw5AAAAAAD/////AaBa6gsAAAAAGXapFP/pwAYQl8w7Y28ssEYPpPxCfStFiKwAAAAAAAIBACCVXuoLAAAAABepFGNFIA9o0YnhrcDfHE0W6o8UwNvrhyICA7E0HMunaDtq9PEjjNbpfnFn1Wn6xH8eSNR1QYRDVb1GRjBDAiAEJLWO/6qmlOFVnqXJO7/UqJBkIkBVzfBwtncUaUQtBwIfXI6w/qZRbWC4rLM61k7eYOh4W/s6qUuZvfhhUduamgEBBCIAIHcf0YrUWWZt1J89Vk49vEL0yEd042CtoWgWqO1IjVaBAQVHUiEDsTQcy6doO2r08SOM1ul+cWfVafrEfx5I1HVBhENVvUYhA95V0eHayAXj+KWMH7+blMAvPbqv4Sf+/KSZXyb4IIO9Uq4iBgOxNBzLp2g7avTxI4zW6X5xZ9Vp+sR/HkjUdUGEQ1W9RhC0prpnAAAAgAAAAIAEAACAIgYD3lXR4drIBeP4pYwfv5uUwC89uq/hJ/78pJlfJvggg70QtKa6ZwAAAIAAAACABQAAgAAA</pre>

* Case: PSBT with invalid pubkey length for input partial signature typed key
** Bytes in Hex: <pre>70736274ff0100550200000001279a2323a5dfb51fc45f220fa58b0fc13e1e3342792a85d7e36cd6333b5cbc390000000000ffffffff01a05aea0b000000001976a914ffe9c0061097cc3b636f2cb0460fa4fc427d2b4588ac0000000000010120955eea0b0000000017a9146345200f68d189e1adc0df1c4d16ea8f14c0dbeb87210203b1341ccba7683b6af4f1238cd6e97e7167d569fac47f1e48d47541844355bd46304302200424b58effaaa694e1559ea5c93bbfd4a89064224055cdf070b6771469442d07021f5c8eb0fea6516d60b8acb33ad64ede60e8785bfb3aa94b99bdf86151db9a9a010104220020771fd18ad459666dd49f3d564e3dbc42f4c84774e360ada16816a8ed488d5681010547522103b1341ccba7683b6af4f1238cd6e97e7167d569fac47f1e48d47541844355bd462103de55d1e1dac805e3f8a58c1fbf9b94c02f3dbaafe127fefca4995f26f82083bd52ae220603b1341ccba7683b6af4f1238cd6e97e7167d569fac47f1e48d47541844355bd4610b4a6ba67000000800000008004000080220603de55d1e1dac805e3f8a58c1fbf9b94c02f3dbaafe127fefca4995f26f82083bd10b4a6ba670000008000000080050000800000</pre>
** Base64 String: <pre>cHNidP8BAFUCAAAAASeaIyOl37UfxF8iD6WLD8E+HjNCeSqF1+Ns1jM7XLw5AAAAAAD/////AaBa6gsAAAAAGXapFP/pwAYQl8w7Y28ssEYPpPxCfStFiKwAAAAAAAEBIJVe6gsAAAAAF6kUY0UgD2jRieGtwN8cTRbqjxTA2+uHIQIDsTQcy6doO2r08SOM1ul+cWfVafrEfx5I1HVBhENVvUYwQwIgBCS1jv+qppThVZ6lyTu/1KiQZCJAVc3wcLZ3FGlELQcCH1yOsP6mUW1guKyzOtZO3mDoeFv7OqlLmb34YVHbmpoBAQQiACB3H9GK1FlmbdSfPVZOPbxC9MhHdONgraFoFqjtSI1WgQEFR1IhA7E0HMunaDtq9PEjjNbpfnFn1Wn6xH8eSNR1QYRDVb1GIQPeVdHh2sgF4/iljB+/m5TALz26r+En/vykmV8m+CCDvVKuIgYDsTQcy6doO2r08SOM1ul+cWfVafrEfx5I1HVBhENVvUYQtKa6ZwAAAIAAAACABAAAgCIGA95V0eHayAXj+KWMH7+blMAvPbqv4Sf+/KSZXyb4IIO9ELSmumcAAACAAAAAgAUAAIAAAA==</pre>

* Case: PSBT with invalid redeemscript typed key
** Bytes in Hex: <pre>70736274ff0100550200000001279a2323a5dfb51fc45f220fa58b0fc13e1e3342792a85d7e36cd6333b5cbc390000000000ffffffff01a05aea0b000000001976a914ffe9c0061097cc3b636f2cb0460fa4fc427d2b4588ac0000000000010120955eea0b0000000017a9146345200f68d189e1adc0df1c4d16ea8f14c0dbeb87220203b1341ccba7683b6af4f1238cd6e97e7167d569fac47f1e48d47541844355bd4646304302200424b58effaaa694e1559ea5c93bbfd4a89064224055cdf070b6771469442d07021f5c8eb0fea6516d60b8acb33ad64ede60e8785bfb3aa94b99bdf86151db9a9a01020400220020771fd18ad459666dd49f3d564e3dbc42f4c84774e360ada16816a8ed488d5681010547522103b1341ccba7683b6af4f1238cd6e97e7167d569fac47f1e48d47541844355bd462103de55d1e1dac805e3f8a58c1fbf9b94c02f3dbaafe127fefca4995f26f82083bd52ae220603b1341ccba7683b6af4f1238cd6e97e7167d569fac47f1e48d47541844355bd4610b4a6ba67000000800000008004000080220603de55d1e1dac805e3f8a58c1fbf9b94c02f3dbaafe127fefca4995f26f82083bd10b4a6ba670000008000000080050000800000</pre>
** Base64 String: <pre>cHNidP8BAFUCAAAAASeaIyOl37UfxF8iD6WLD8E+HjNCeSqF1+Ns1jM7XLw5AAAAAAD/////AaBa6gsAAAAAGXapFP/pwAYQl8w7Y28ssEYPpPxCfStFiKwAAAAAAAEBIJVe6gsAAAAAF6kUY0UgD2jRieGtwN8cTRbqjxTA2+uHIgIDsTQcy6doO2r08SOM1ul+cWfVafrEfx5I1HVBhENVvUZGMEMCIAQktY7/qqaU4VWepck7v9SokGQiQFXN8HC2dxRpRC0HAh9cjrD+plFtYLisszrWTt5g6Hhb+zqpS5m9+GFR25qaAQIEACIAIHcf0YrUWWZt1J89Vk49vEL0yEd042CtoWgWqO1IjVaBAQVHUiEDsTQcy6doO2r08SOM1ul+cWfVafrEfx5I1HVBhENVvUYhA95V0eHayAXj+KWMH7+blMAvPbqv4Sf+/KSZXyb4IIO9Uq4iBgOxNBzLp2g7avTxI4zW6X5xZ9Vp+sR/HkjUdUGEQ1W9RhC0prpnAAAAgAAAAIAEAACAIgYD3lXR4drIBeP4pYwfv5uUwC89uq/hJ/78pJlfJvggg70QtKa6ZwAAAIAAAACABQAAgAAA</pre>

* Case: PSBT with invalid witnessscript typed key
** Bytes in Hex: <pre>70736274ff0100550200000001279a2323a5dfb51fc45f220fa58b0fc13e1e3342792a85d7e36cd6333b5cbc390000000000ffffffff01a05aea0b000000001976a914ffe9c0061097cc3b636f2cb0460fa4fc427d2b4588ac0000000000010120955eea0b0000000017a9146345200f68d189e1adc0df1c4d16ea8f14c0dbeb87220203b1341ccba7683b6af4f1238cd6e97e7167d569fac47f1e48d47541844355bd4646304302200424b58effaaa694e1559ea5c93bbfd4a89064224055cdf070b6771469442d07021f5c8eb0fea6516d60b8acb33ad64ede60e8785bfb3aa94b99bdf86151db9a9a010104220020771fd18ad459666dd49f3d564e3dbc42f4c84774e360ada16816a8ed488d568102050047522103b1341ccba7683b6af4f1238cd6e97e7167d569fac47f1e48d47541844355bd462103de55d1e1dac805e3f8a58c1fbf9b94c02f3dbaafe127fefca4995f26f82083bd52ae220603b1341ccba7683b6af4f1238cd6e97e7167d569fac47f1e48d47541844355bd4610b4a6ba67000000800000008004000080220603de55d1e1dac805e3f8a58c1fbf9b94c02f3dbaafe127fefca4995f26f82083bd10b4a6ba670000008000000080050000800000</pre>
** Base64 String: <pre>cHNidP8BAFUCAAAAASeaIyOl37UfxF8iD6WLD8E+HjNCeSqF1+Ns1jM7XLw5AAAAAAD/////AaBa6gsAAAAAGXapFP/pwAYQl8w7Y28ssEYPpPxCfStFiKwAAAAAAAEBIJVe6gsAAAAAF6kUY0UgD2jRieGtwN8cTRbqjxTA2+uHIgIDsTQcy6doO2r08SOM1ul+cWfVafrEfx5I1HVBhENVvUZGMEMCIAQktY7/qqaU4VWepck7v9SokGQiQFXN8HC2dxRpRC0HAh9cjrD+plFtYLisszrWTt5g6Hhb+zqpS5m9+GFR25qaAQEEIgAgdx/RitRZZm3Unz1WTj28QvTIR3TjYK2haBao7UiNVoECBQBHUiEDsTQcy6doO2r08SOM1ul+cWfVafrEfx5I1HVBhENVvUYhA95V0eHayAXj+KWMH7+blMAvPbqv4Sf+/KSZXyb4IIO9Uq4iBgOxNBzLp2g7avTxI4zW6X5xZ9Vp+sR/HkjUdUGEQ1W9RhC0prpnAAAAgAAAAIAEAACAIgYD3lXR4drIBeP4pYwfv5uUwC89uq/hJ/78pJlfJvggg70QtKa6ZwAAAIAAAACABQAAgAAA</pre>

* Case: PSBT with invalid pubkey in input BIP 32 derivation paths typed key
** Bytes in Hex: <pre>70736274ff0100550200000001279a2323a5dfb51fc45f220fa58b0fc13e1e3342792a85d7e36cd6333b5cbc390000000000ffffffff01a05aea0b000000001976a914ffe9c0061097cc3b636f2cb0460fa4fc427d2b4588ac0000000000010120955eea0b0000000017a9146345200f68d189e1adc0df1c4d16ea8f14c0dbeb87220203b1341ccba7683b6af4f1238cd6e97e7167d569fac47f1e48d47541844355bd4646304302200424b58effaaa694e1559ea5c93bbfd4a89064224055cdf070b6771469442d07021f5c8eb0fea6516d60b8acb33ad64ede60e8785bfb3aa94b99bdf86151db9a9a010104220020771fd18ad459666dd49f3d564e3dbc42f4c84774e360ada16816a8ed488d5681010547522103b1341ccba7683b6af4f1238cd6e97e7167d569fac47f1e48d47541844355bd462103de55d1e1dac805e3f8a58c1fbf9b94c02f3dbaafe127fefca4995f26f82083bd52ae210603b1341ccba7683b6af4f1238cd6e97e7167d569fac47f1e48d47541844355bd10b4a6ba67000000800000008004000080220603de55d1e1dac805e3f8a58c1fbf9b94c02f3dbaafe127fefca4995f26f82083bd10b4a6ba670000008000000080050000800000</pre>
** Base64 String: <pre>cHNidP8BAFUCAAAAASeaIyOl37UfxF8iD6WLD8E+HjNCeSqF1+Ns1jM7XLw5AAAAAAD/////AaBa6gsAAAAAGXapFP/pwAYQl8w7Y28ssEYPpPxCfStFiKwAAAAAAAEBIJVe6gsAAAAAF6kUY0UgD2jRieGtwN8cTRbqjxTA2+uHIgIDsTQcy6doO2r08SOM1ul+cWfVafrEfx5I1HVBhENVvUZGMEMCIAQktY7/qqaU4VWepck7v9SokGQiQFXN8HC2dxRpRC0HAh9cjrD+plFtYLisszrWTt5g6Hhb+zqpS5m9+GFR25qaAQEEIgAgdx/RitRZZm3Unz1WTj28QvTIR3TjYK2haBao7UiNVoEBBUdSIQOxNBzLp2g7avTxI4zW6X5xZ9Vp+sR/HkjUdUGEQ1W9RiED3lXR4drIBeP4pYwfv5uUwC89uq/hJ/78pJlfJvggg71SriEGA7E0HMunaDtq9PEjjNbpfnFn1Wn6xH8eSNR1QYRDVb0QtKa6ZwAAAIAAAACABAAAgCIGA95V0eHayAXj+KWMH7+blMAvPbqv4Sf+/KSZXyb4IIO9ELSmumcAAACAAAAAgAUAAIAAAA==</pre>

* Case: PSBT with invalid non-witness utxo typed key
** Bytes in Hex: <pre>70736274ff01009a020000000258e87a21b56daf0c23be8e7070456c336f7cbaa5c8757924f545887bb2abdd750000000000ffffffff838d0427d0ec650a68aa46bb0b098aea4422c071b2ca78352a077959d07cea1d0100000000ffffffff0270aaf00800000000160014d85c2b71d0060b09c9886aeb815e50991dda124d00e1f5050000000016001400aea9a2e5f0f876a588df5546e8742d1d87008f0000000000020000bb0200000001aad73931018bd25f84ae400b68848be09db706eac2ac18298babee71ab656f8b0000000048473044022058f6fc7c6a33e1b31548d481c826c015bd30135aad42cd67790dab66d2ad243b02204a1ced2604c6735b6393e5b41691dd78b00f0c5942fb9f751856faa938157dba01feffffff0280f0fa020000000017a9140fb9463421696b82c833af241c78c17ddbde493487d0f20a270100000017a91429ca74f8a08f81999428185c97b5d852e4063f6187650000000107da00473044022074018ad4180097b873323c0015720b3684cc8123891048e7dbcd9b55ad679c99022073d369b740e3eb53dcefa33823c8070514ca55a7dd9544f157c167913261118c01483045022100f61038b308dc1da865a34852746f015772934208c6d24454393cd99bdf2217770220056e675a675a6d0a02b85b14e5e29074d8a25a9b5760bea2816f661910a006ea01475221029583bf39ae0a609747ad199addd634fa6108559d6c5cd39b4c2183f1ab96e07f2102dab61ff49a14db6a7d02b0cd1fbb78fc4b18312b5b4e54dae4dba2fbfef536d752ae0001012000c2eb0b0000000017a914b7f5faf40e3d40a5a459b1db3535f2b72fa921e8870107232200208c2353173743b595dfb4a07b72ba8e42e3797da74e87fe7d9d7497e3b20289030108da0400473044022062eb7a556107a7c73f45ac4ab5a1dddf6f7075fb1275969a7f383efff784bcb202200c05dbb7470dbf2f08557dd356c7325c1ed30913e996cd3840945db12228da5f01473044022065f45ba5998b59a27ffe1a7bed016af1f1f90d54b3aa8f7450aa5f56a25103bd02207f724703ad1edb96680b284b56d4ffcb88f7fb759eabbe08aa30f29b851383d20147522103089dc10c7ac6db54f91329af617333db388cead0c231f723379d1b99030b02dc21023add904f3d6dcf59ddb906b0dee23529b7ffb9ed50e5e86151926860221f0e7352ae00220203a9a4c37f5996d3aa25dbac6b570af0650394492942460b354753ed9eeca5877110d90c6a4f000000800000008004000080002202027f6399757d2eff55a136ad02c684b1838b6556e5f1b6b34282a94b6b5005109610d90c6a4f00000080000000800500008000</pre>
** Base64 String: <pre>cHNidP8BAJoCAAAAAljoeiG1ba8MI76OcHBFbDNvfLqlyHV5JPVFiHuyq911AAAAAAD/////g40EJ9DsZQpoqka7CwmK6kQiwHGyyng1Kgd5WdB86h0BAAAAAP////8CcKrwCAAAAAAWABTYXCtx0AYLCcmIauuBXlCZHdoSTQDh9QUAAAAAFgAUAK6pouXw+HaliN9VRuh0LR2HAI8AAAAAAAIAALsCAAAAAarXOTEBi9JfhK5AC2iEi+CdtwbqwqwYKYur7nGrZW+LAAAAAEhHMEQCIFj2/HxqM+GzFUjUgcgmwBW9MBNarULNZ3kNq2bSrSQ7AiBKHO0mBMZzW2OT5bQWkd14sA8MWUL7n3UYVvqpOBV9ugH+////AoDw+gIAAAAAF6kUD7lGNCFpa4LIM68kHHjBfdveSTSH0PIKJwEAAAAXqRQpynT4oI+BmZQoGFyXtdhS5AY/YYdlAAAAAQfaAEcwRAIgdAGK1BgAl7hzMjwAFXILNoTMgSOJEEjn282bVa1nnJkCIHPTabdA4+tT3O+jOCPIBwUUylWn3ZVE8VfBZ5EyYRGMAUgwRQIhAPYQOLMI3B2oZaNIUnRvAVdyk0IIxtJEVDk82ZvfIhd3AiAFbmdaZ1ptCgK4WxTl4pB02KJam1dgvqKBb2YZEKAG6gFHUiEClYO/Oa4KYJdHrRma3dY0+mEIVZ1sXNObTCGD8auW4H8hAtq2H/SaFNtqfQKwzR+7ePxLGDErW05U2uTbovv+9TbXUq4AAQEgAMLrCwAAAAAXqRS39fr0Dj1ApaRZsds1NfK3L6kh6IcBByMiACCMI1MXN0O1ld+0oHtyuo5C43l9p06H/n2ddJfjsgKJAwEI2gQARzBEAiBi63pVYQenxz9FrEq1od3fb3B1+xJ1lpp/OD7/94S8sgIgDAXbt0cNvy8IVX3TVscyXB7TCRPpls04QJRdsSIo2l8BRzBEAiBl9FulmYtZon/+GnvtAWrx8fkNVLOqj3RQql9WolEDvQIgf3JHA60e25ZoCyhLVtT/y4j3+3Weq74IqjDym4UTg9IBR1IhAwidwQx6xttU+RMpr2FzM9s4jOrQwjH3IzedG5kDCwLcIQI63ZBPPW3PWd25BrDe4jUpt/+57VDl6GFRkmhgIh8Oc1KuACICA6mkw39ZltOqJdusa1cK8GUDlEkpQkYLNUdT7Z7spYdxENkMak8AAACAAAAAgAQAAIAAIgICf2OZdX0u/1WhNq0CxoSxg4tlVuXxtrNCgqlLa1AFEJYQ2QxqTwAAAIAAAACABQAAgAA=</pre>

* Case: PSBT with invalid final scriptsig typed key
** Bytes in Hex: <pre>70736274ff01009a020000000258e87a21b56daf0c23be8e7070456c336f7cbaa5c8757924f545887bb2abdd750000000000ffffffff838d0427d0ec650a68aa46bb0b098aea4422c071b2ca78352a077959d07cea1d0100000000ffffffff0270aaf00800000000160014d85c2b71d0060b09c9886aeb815e50991dda124d00e1f5050000000016001400aea9a2e5f0f876a588df5546e8742d1d87008f00000000000100bb0200000001aad73931018bd25f84ae400b68848be09db706eac2ac18298babee71ab656f8b0000000048473044022058f6fc7c6a33e1b31548d481c826c015bd30135aad42cd67790dab66d2ad243b02204a1ced2604c6735b6393e5b41691dd78b00f0c5942fb9f751856faa938157dba01feffffff0280f0fa020000000017a9140fb9463421696b82c833af241c78c17ddbde493487d0f20a270100000017a91429ca74f8a08f81999428185c97b5d852e4063f618765000000020700da00473044022074018ad4180097b873323c0015720b3684cc8123891048e7dbcd9b55ad679c99022073d369b740e3eb53dcefa33823c8070514ca55a7dd9544f157c167913261118c01483045022100f61038b308dc1da865a34852746f015772934208c6d24454393cd99bdf2217770220056e675a675a6d0a02b85b14e5e29074d8a25a9b5760bea2816f661910a006ea01475221029583bf39ae0a609747ad199addd634fa6108559d6c5cd39b4c2183f1ab96e07f2102dab61ff49a14db6a7d02b0cd1fbb78fc4b18312b5b4e54dae4dba2fbfef536d752ae0001012000c2eb0b0000000017a914b7f5faf40e3d40a5a459b1db3535f2b72fa921e8870107232200208c2353173743b595dfb4a07b72ba8e42e3797da74e87fe7d9d7497e3b20289030108da0400473044022062eb7a556107a7c73f45ac4ab5a1dddf6f7075fb1275969a7f383efff784bcb202200c05dbb7470dbf2f08557dd356c7325c1ed30913e996cd3840945db12228da5f01473044022065f45ba5998b59a27ffe1a7bed016af1f1f90d54b3aa8f7450aa5f56a25103bd02207f724703ad1edb96680b284b56d4ffcb88f7fb759eabbe08aa30f29b851383d20147522103089dc10c7ac6db54f91329af617333db388cead0c231f723379d1b99030b02dc21023add904f3d6dcf59ddb906b0dee23529b7ffb9ed50e5e86151926860221f0e7352ae00220203a9a4c37f5996d3aa25dbac6b570af0650394492942460b354753ed9eeca5877110d90c6a4f000000800000008004000080002202027f6399757d2eff55a136ad02c684b1838b6556e5f1b6b34282a94b6b5005109610d90c6a4f00000080000000800500008000</pre>
** Base64 String: <pre>cHNidP8BAJoCAAAAAljoeiG1ba8MI76OcHBFbDNvfLqlyHV5JPVFiHuyq911AAAAAAD/////g40EJ9DsZQpoqka7CwmK6kQiwHGyyng1Kgd5WdB86h0BAAAAAP////8CcKrwCAAAAAAWABTYXCtx0AYLCcmIauuBXlCZHdoSTQDh9QUAAAAAFgAUAK6pouXw+HaliN9VRuh0LR2HAI8AAAAAAAEAuwIAAAABqtc5MQGL0l+ErkALaISL4J23BurCrBgpi6vucatlb4sAAAAASEcwRAIgWPb8fGoz4bMVSNSByCbAFb0wE1qtQs1neQ2rZtKtJDsCIEoc7SYExnNbY5PltBaR3XiwDwxZQvufdRhW+qk4FX26Af7///8CgPD6AgAAAAAXqRQPuUY0IWlrgsgzryQceMF9295JNIfQ8gonAQAAABepFCnKdPigj4GZlCgYXJe12FLkBj9hh2UAAAACBwDaAEcwRAIgdAGK1BgAl7hzMjwAFXILNoTMgSOJEEjn282bVa1nnJkCIHPTabdA4+tT3O+jOCPIBwUUylWn3ZVE8VfBZ5EyYRGMAUgwRQIhAPYQOLMI3B2oZaNIUnRvAVdyk0IIxtJEVDk82ZvfIhd3AiAFbmdaZ1ptCgK4WxTl4pB02KJam1dgvqKBb2YZEKAG6gFHUiEClYO/Oa4KYJdHrRma3dY0+mEIVZ1sXNObTCGD8auW4H8hAtq2H/SaFNtqfQKwzR+7ePxLGDErW05U2uTbovv+9TbXUq4AAQEgAMLrCwAAAAAXqRS39fr0Dj1ApaRZsds1NfK3L6kh6IcBByMiACCMI1MXN0O1ld+0oHtyuo5C43l9p06H/n2ddJfjsgKJAwEI2gQARzBEAiBi63pVYQenxz9FrEq1od3fb3B1+xJ1lpp/OD7/94S8sgIgDAXbt0cNvy8IVX3TVscyXB7TCRPpls04QJRdsSIo2l8BRzBEAiBl9FulmYtZon/+GnvtAWrx8fkNVLOqj3RQql9WolEDvQIgf3JHA60e25ZoCyhLVtT/y4j3+3Weq74IqjDym4UTg9IBR1IhAwidwQx6xttU+RMpr2FzM9s4jOrQwjH3IzedG5kDCwLcIQI63ZBPPW3PWd25BrDe4jUpt/+57VDl6GFRkmhgIh8Oc1KuACICA6mkw39ZltOqJdusa1cK8GUDlEkpQkYLNUdT7Z7spYdxENkMak8AAACAAAAAgAQAAIAAIgICf2OZdX0u/1WhNq0CxoSxg4tlVuXxtrNCgqlLa1AFEJYQ2QxqTwAAAIAAAACABQAAgAA=</pre>

* Case: PSBT with invalid final script witness typed key
** Bytes in Hex: <pre>70736274ff01009a020000000258e87a21b56daf0c23be8e7070456c336f7cbaa5c8757924f545887bb2abdd750000000000ffffffff838d0427d0ec650a68aa46bb0b098aea4422c071b2ca78352a077959d07cea1d0100000000ffffffff0270aaf00800000000160014d85c2b71d0060b09c9886aeb815e50991dda124d00e1f5050000000016001400aea9a2e5f0f876a588df5546e8742d1d87008f00000000000100bb0200000001aad73931018bd25f84ae400b68848be09db706eac2ac18298babee71ab656f8b0000000048473044022058f6fc7c6a33e1b31548d481c826c015bd30135aad42cd67790dab66d2ad243b02204a1ced2604c6735b6393e5b41691dd78b00f0c5942fb9f751856faa938157dba01feffffff0280f0fa020000000017a9140fb9463421696b82c833af241c78c17ddbde493487d0f20a270100000017a91429ca74f8a08f81999428185c97b5d852e4063f6187650000000107da00473044022074018ad4180097b873323c0015720b3684cc8123891048e7dbcd9b55ad679c99022073d369b740e3eb53dcefa33823c8070514ca55a7dd9544f157c167913261118c01483045022100f61038b308dc1da865a34852746f015772934208c6d24454393cd99bdf2217770220056e675a675a6d0a02b85b14e5e29074d8a25a9b5760bea2816f661910a006ea01475221029583bf39ae0a609747ad199addd634fa6108559d6c5cd39b4c2183f1ab96e07f2102dab61ff49a14db6a7d02b0cd1fbb78fc4b18312b5b4e54dae4dba2fbfef536d752ae0001012000c2eb0b0000000017a914b7f5faf40e3d40a5a459b1db3535f2b72fa921e8870107232200208c2353173743b595dfb4a07b72ba8e42e3797da74e87fe7d9d7497e3b2028903020800da0400473044022062eb7a556107a7c73f45ac4ab5a1dddf6f7075fb1275969a7f383efff784bcb202200c05dbb7470dbf2f08557dd356c7325c1ed30913e996cd3840945db12228da5f01473044022065f45ba5998b59a27ffe1a7bed016af1f1f90d54b3aa8f7450aa5f56a25103bd02207f724703ad1edb96680b284b56d4ffcb88f7fb759eabbe08aa30f29b851383d20147522103089dc10c7ac6db54f91329af617333db388cead0c231f723379d1b99030b02dc21023add904f3d6dcf59ddb906b0dee23529b7ffb9ed50e5e86151926860221f0e7352ae00220203a9a4c37f5996d3aa25dbac6b570af0650394492942460b354753ed9eeca5877110d90c6a4f000000800000008004000080002202027f6399757d2eff55a136ad02c684b1838b6556e5f1b6b34282a94b6b5005109610d90c6a4f00000080000000800500008000</pre>
** Base64 String: <pre>cHNidP8BAJoCAAAAAljoeiG1ba8MI76OcHBFbDNvfLqlyHV5JPVFiHuyq911AAAAAAD/////g40EJ9DsZQpoqka7CwmK6kQiwHGyyng1Kgd5WdB86h0BAAAAAP////8CcKrwCAAAAAAWABTYXCtx0AYLCcmIauuBXlCZHdoSTQDh9QUAAAAAFgAUAK6pouXw+HaliN9VRuh0LR2HAI8AAAAAAAEAuwIAAAABqtc5MQGL0l+ErkALaISL4J23BurCrBgpi6vucatlb4sAAAAASEcwRAIgWPb8fGoz4bMVSNSByCbAFb0wE1qtQs1neQ2rZtKtJDsCIEoc7SYExnNbY5PltBaR3XiwDwxZQvufdRhW+qk4FX26Af7///8CgPD6AgAAAAAXqRQPuUY0IWlrgsgzryQceMF9295JNIfQ8gonAQAAABepFCnKdPigj4GZlCgYXJe12FLkBj9hh2UAAAABB9oARzBEAiB0AYrUGACXuHMyPAAVcgs2hMyBI4kQSOfbzZtVrWecmQIgc9Npt0Dj61Pc76M4I8gHBRTKVafdlUTxV8FnkTJhEYwBSDBFAiEA9hA4swjcHahlo0hSdG8BV3KTQgjG0kRUOTzZm98iF3cCIAVuZ1pnWm0KArhbFOXikHTYolqbV2C+ooFvZhkQoAbqAUdSIQKVg785rgpgl0etGZrd1jT6YQhVnWxc05tMIYPxq5bgfyEC2rYf9JoU22p9ArDNH7t4/EsYMStbTlTa5Nui+/71NtdSrgABASAAwusLAAAAABepFLf1+vQOPUClpFmx2zU18rcvqSHohwEHIyIAIIwjUxc3Q7WV37Sge3K6jkLjeX2nTof+fZ10l+OyAokDAggA2gQARzBEAiBi63pVYQenxz9FrEq1od3fb3B1+xJ1lpp/OD7/94S8sgIgDAXbt0cNvy8IVX3TVscyXB7TCRPpls04QJRdsSIo2l8BRzBEAiBl9FulmYtZon/+GnvtAWrx8fkNVLOqj3RQql9WolEDvQIgf3JHA60e25ZoCyhLVtT/y4j3+3Weq74IqjDym4UTg9IBR1IhAwidwQx6xttU+RMpr2FzM9s4jOrQwjH3IzedG5kDCwLcIQI63ZBPPW3PWd25BrDe4jUpt/+57VDl6GFRkmhgIh8Oc1KuACICA6mkw39ZltOqJdusa1cK8GUDlEkpQkYLNUdT7Z7spYdxENkMak8AAACAAAAAgAQAAIAAIgICf2OZdX0u/1WhNq0CxoSxg4tlVuXxtrNCgqlLa1AFEJYQ2QxqTwAAAIAAAACABQAAgAA=</pre>

* Case: PSBT with invalid pubkey in output BIP 32 derivation paths typed key
** Bytes in Hex: <pre>70736274ff01009a020000000258e87a21b56daf0c23be8e7070456c336f7cbaa5c8757924f545887bb2abdd750000000000ffffffff838d0427d0ec650a68aa46bb0b098aea4422c071b2ca78352a077959d07cea1d0100000000ffffffff0270aaf00800000000160014d85c2b71d0060b09c9886aeb815e50991dda124d00e1f5050000000016001400aea9a2e5f0f876a588df5546e8742d1d87008f00000000000100bb0200000001aad73931018bd25f84ae400b68848be09db706eac2ac18298babee71ab656f8b0000000048473044022058f6fc7c6a33e1b31548d481c826c015bd30135aad42cd67790dab66d2ad243b02204a1ced2604c6735b6393e5b41691dd78b00f0c5942fb9f751856faa938157dba01feffffff0280f0fa020000000017a9140fb9463421696b82c833af241c78c17ddbde493487d0f20a270100000017a91429ca74f8a08f81999428185c97b5d852e4063f6187650000000107da00473044022074018ad4180097b873323c0015720b3684cc8123891048e7dbcd9b55ad679c99022073d369b740e3eb53dcefa33823c8070514ca55a7dd9544f157c167913261118c01483045022100f61038b308dc1da865a34852746f015772934208c6d24454393cd99bdf2217770220056e675a675a6d0a02b85b14e5e29074d8a25a9b5760bea2816f661910a006ea01475221029583bf39ae0a609747ad199addd634fa6108559d6c5cd39b4c2183f1ab96e07f2102dab61ff49a14db6a7d02b0cd1fbb78fc4b18312b5b4e54dae4dba2fbfef536d752ae0001012000c2eb0b0000000017a914b7f5faf40e3d40a5a459b1db3535f2b72fa921e8870107232200208c2353173743b595dfb4a07b72ba8e42e3797da74e87fe7d9d7497e3b20289030108da0400473044022062eb7a556107a7c73f45ac4ab5a1dddf6f7075fb1275969a7f383efff784bcb202200c05dbb7470dbf2f08557dd356c7325c1ed30913e996cd3840945db12228da5f01473044022065f45ba5998b59a27ffe1a7bed016af1f1f90d54b3aa8f7450aa5f56a25103bd02207f724703ad1edb96680b284b56d4ffcb88f7fb759eabbe08aa30f29b851383d20147522103089dc10c7ac6db54f91329af617333db388cead0c231f723379d1b99030b02dc21023add904f3d6dcf59ddb906b0dee23529b7ffb9ed50e5e86151926860221f0e7352ae00210203a9a4c37f5996d3aa25dbac6b570af0650394492942460b354753ed9eeca58710d90c6a4f000000800000008004000080002202027f6399757d2eff55a136ad02c684b1838b6556e5f1b6b34282a94b6b5005109610d90c6a4f00000080000000800500008000</pre>
** Base64 String: <pre>cHNidP8BAJoCAAAAAljoeiG1ba8MI76OcHBFbDNvfLqlyHV5JPVFiHuyq911AAAAAAD/////g40EJ9DsZQpoqka7CwmK6kQiwHGyyng1Kgd5WdB86h0BAAAAAP////8CcKrwCAAAAAAWABTYXCtx0AYLCcmIauuBXlCZHdoSTQDh9QUAAAAAFgAUAK6pouXw+HaliN9VRuh0LR2HAI8AAAAAAAEAuwIAAAABqtc5MQGL0l+ErkALaISL4J23BurCrBgpi6vucatlb4sAAAAASEcwRAIgWPb8fGoz4bMVSNSByCbAFb0wE1qtQs1neQ2rZtKtJDsCIEoc7SYExnNbY5PltBaR3XiwDwxZQvufdRhW+qk4FX26Af7///8CgPD6AgAAAAAXqRQPuUY0IWlrgsgzryQceMF9295JNIfQ8gonAQAAABepFCnKdPigj4GZlCgYXJe12FLkBj9hh2UAAAABB9oARzBEAiB0AYrUGACXuHMyPAAVcgs2hMyBI4kQSOfbzZtVrWecmQIgc9Npt0Dj61Pc76M4I8gHBRTKVafdlUTxV8FnkTJhEYwBSDBFAiEA9hA4swjcHahlo0hSdG8BV3KTQgjG0kRUOTzZm98iF3cCIAVuZ1pnWm0KArhbFOXikHTYolqbV2C+ooFvZhkQoAbqAUdSIQKVg785rgpgl0etGZrd1jT6YQhVnWxc05tMIYPxq5bgfyEC2rYf9JoU22p9ArDNH7t4/EsYMStbTlTa5Nui+/71NtdSrgABASAAwusLAAAAABepFLf1+vQOPUClpFmx2zU18rcvqSHohwEHIyIAIIwjUxc3Q7WV37Sge3K6jkLjeX2nTof+fZ10l+OyAokDAQjaBABHMEQCIGLrelVhB6fHP0WsSrWh3d9vcHX7EnWWmn84Pv/3hLyyAiAMBdu3Rw2/LwhVfdNWxzJcHtMJE+mWzThAlF2xIijaXwFHMEQCIGX0W6WZi1mif/4ae+0BavHx+Q1Us6qPdFCqX1aiUQO9AiB/ckcDrR7blmgLKEtW1P/LiPf7dZ6rvgiqMPKbhROD0gFHUiEDCJ3BDHrG21T5EymvYXMz2ziM6tDCMfcjN50bmQMLAtwhAjrdkE89bc9Z3bkGsN7iNSm3/7ntUOXoYVGSaGAiHw5zUq4AIQIDqaTDf1mW06ol26xrVwrwZQOUSSlCRgs1R1PtnuylhxDZDGpPAAAAgAAAAIAEAACAACICAn9jmXV9Lv9VoTatAsaEsYOLZVbl8bazQoKpS2tQBRCWENkMak8AAACAAAAAgAUAAIAA</pre>

* Case: PSBT with invalid input sighash type typed key
** Bytes in Hex: <pre>70736274ff0100730200000001301ae986e516a1ec8ac5b4bc6573d32f83b465e23ad76167d68b38e730b4dbdb0000000000ffffffff02747b01000000000017a91403aa17ae882b5d0d54b25d63104e4ffece7b9ea2876043993b0000000017a914b921b1ba6f722e4bfa83b6557a3139986a42ec8387000000000001011f00ca9a3b00000000160014d2d94b64ae08587eefc8eeb187c601e939f9037c0203000100000000010016001462e9e982fff34dd8239610316b090cd2a3b747cb000100220020876bad832f1d168015ed41232a9ea65a1815d9ef13c0ef8759f64b5b2b278a65010125512103b7ce23a01c5b4bf00a642537cdfabb315b668332867478ef51309d2bd57f8a8751ae00</pre>
** Base64 String: <pre>cHNidP8BAHMCAAAAATAa6YblFqHsisW0vGVz0y+DtGXiOtdhZ9aLOOcwtNvbAAAAAAD/////AnR7AQAAAAAAF6kUA6oXrogrXQ1Usl1jEE5P/s57nqKHYEOZOwAAAAAXqRS5IbG6b3IuS/qDtlV6MTmYakLsg4cAAAAAAAEBHwDKmjsAAAAAFgAU0tlLZK4IWH7vyO6xh8YB6Tn5A3wCAwABAAAAAAEAFgAUYunpgv/zTdgjlhAxawkM0qO3R8sAAQAiACCHa62DLx0WgBXtQSMqnqZaGBXZ7xPA74dZ9ktbKyeKZQEBJVEhA7fOI6AcW0vwCmQlN836uzFbZoMyhnR471EwnSvVf4qHUa4A</pre>

* Case: PSBT with invalid output redeemScript typed key
** Bytes in Hex: <pre>70736274ff0100730200000001301ae986e516a1ec8ac5b4bc6573d32f83b465e23ad76167d68b38e730b4dbdb0000000000ffffffff02747b01000000000017a91403aa17ae882b5d0d54b25d63104e4ffece7b9ea2876043993b0000000017a914b921b1ba6f722e4bfa83b6557a3139986a42ec8387000000000001011f00ca9a3b00000000160014d2d94b64ae08587eefc8eeb187c601e939f9037c0002000016001462e9e982fff34dd8239610316b090cd2a3b747cb000100220020876bad832f1d168015ed41232a9ea65a1815d9ef13c0ef8759f64b5b2b278a65010125512103b7ce23a01c5b4bf00a642537cdfabb315b668332867478ef51309d2bd57f8a8751ae00</pre>
** Base64 String: <pre>cHNidP8BAHMCAAAAATAa6YblFqHsisW0vGVz0y+DtGXiOtdhZ9aLOOcwtNvbAAAAAAD/////AnR7AQAAAAAAF6kUA6oXrogrXQ1Usl1jEE5P/s57nqKHYEOZOwAAAAAXqRS5IbG6b3IuS/qDtlV6MTmYakLsg4cAAAAAAAEBHwDKmjsAAAAAFgAU0tlLZK4IWH7vyO6xh8YB6Tn5A3wAAgAAFgAUYunpgv/zTdgjlhAxawkM0qO3R8sAAQAiACCHa62DLx0WgBXtQSMqnqZaGBXZ7xPA74dZ9ktbKyeKZQEBJVEhA7fOI6AcW0vwCmQlN836uzFbZoMyhnR471EwnSvVf4qHUa4A</pre>

* Case: PSBT with invalid output witnessScript typed key
** Bytes in Hex: <pre>70736274ff0100730200000001301ae986e516a1ec8ac5b4bc6573d32f83b465e23ad76167d68b38e730b4dbdb0000000000ffffffff02747b01000000000017a91403aa17ae882b5d0d54b25d63104e4ffece7b9ea2876043993b0000000017a914b921b1ba6f722e4bfa83b6557a3139986a42ec8387000000000001011f00ca9a3b00000000160014d2d94b64ae08587eefc8eeb187c601e939f9037c00010016001462e9e982fff34dd8239610316b090cd2a3b747cb000100220020876bad832f1d168015ed41232a9ea65a1815d9ef13c0ef8759f64b5b2b278a6521010025512103b7ce23a01c5b4bf00a642537cdfabb315b668332867478ef51309d06d57f8a8751ae00</pre>
** Base64 String: <pre>cHNidP8BAHMCAAAAATAa6YblFqHsisW0vGVz0y+DtGXiOtdhZ9aLOOcwtNvbAAAAAAD/////AnR7AQAAAAAAF6kUA6oXrogrXQ1Usl1jEE5P/s57nqKHYEOZOwAAAAAXqRS5IbG6b3IuS/qDtlV6MTmYakLsg4cAAAAAAAEBHwDKmjsAAAAAFgAU0tlLZK4IWH7vyO6xh8YB6Tn5A3wAAQAWABRi6emC//NN2COWEDFrCQzSo7dHywABACIAIIdrrYMvHRaAFe1BIyqeploYFdnvE8Dvh1n2S1srJ4plIQEAJVEhA7fOI6AcW0vwCmQlN836uzFbZoMyhnR471EwnQbVf4qHUa4A</pre>

* Case: PSBT with unsigned tx serialized with witness serialization format
** Bytes in Hex: <pre>70736274ff01007802000000000101268171371edff285e937adeea4b37b78000c0566cbb3ad64641713ca42171bf60000000000feffffff02d3dff505000000001976a914d0c59903c5bac2868760e90fd521a4665aa7652088ac00e1f5050000000017a9143545e6e33b832c47050f24d3eeb93c9c03948bc78700b32e1300000100fda5010100000000010289a3c71eab4d20e0371bbba4cc698fa295c9463afa2e397f8533ccb62f9567e50100000017160014be18d152a9b012039daf3da7de4f53349eecb985ffffffff86f8aa43a71dff1448893a530a7237ef6b4608bbb2dd2d0171e63aec6a4890b40100000017160014fe3e9ef1a745e974d902c4355943abcb34bd5353ffffffff0200c2eb0b000000001976a91485cff1097fd9e008bb34af709c62197b38978a4888ac72fef84e2c00000017a914339725ba21efd62ac753a9bcd067d6c7a6a39d05870247304402202712be22e0270f394f568311dc7ca9a68970b8025fdd3b240229f07f8a5f3a240220018b38d7dcd314e734c9276bd6fb40f673325bc4baa144c800d2f2f02db2765c012103d2e15674941bad4a996372cb87e1856d3652606d98562fe39c5e9e7e413f210502483045022100d12b852d85dcd961d2f5f4ab660654df6eedcc794c0c33ce5cc309ffb5fce58d022067338a8e0e1725c197fb1a88af59f51e44e4255b20167c8684031c05d1f2592a01210223b72beef0965d10be0778efecd61fcac6f79a4ea169393380734464f84f2ab300000000000000</pre>
** Base64 String: <pre>cHNidP8BAHgCAAAAAAEBJoFxNx7f8oXpN63upLN7eAAMBWbLs61kZBcTykIXG/YAAAAAAP7///8C09/1BQAAAAAZdqkU0MWZA8W6woaHYOkP1SGkZlqnZSCIrADh9QUAAAAAF6kUNUXm4zuDLEcFDyTT7rk8nAOUi8eHALMuEwAAAQD9pQEBAAAAAAECiaPHHqtNIOA3G7ukzGmPopXJRjr6Ljl/hTPMti+VZ+UBAAAAFxYAFL4Y0VKpsBIDna89p95PUzSe7LmF/////4b4qkOnHf8USIk6UwpyN+9rRgi7st0tAXHmOuxqSJC0AQAAABcWABT+Pp7xp0XpdNkCxDVZQ6vLNL1TU/////8CAMLrCwAAAAAZdqkUhc/xCX/Z4Ai7NK9wnGIZeziXikiIrHL++E4sAAAAF6kUM5cluiHv1irHU6m80GfWx6ajnQWHAkcwRAIgJxK+IuAnDzlPVoMR3HyppolwuAJf3TskAinwf4pfOiQCIAGLONfc0xTnNMkna9b7QPZzMlvEuqFEyADS8vAtsnZcASED0uFWdJQbrUqZY3LLh+GFbTZSYG2YVi/jnF6efkE/IQUCSDBFAiEA0SuFLYXc2WHS9fSrZgZU327tzHlMDDPOXMMJ/7X85Y0CIGczio4OFyXBl/saiK9Z9R5E5CVbIBZ8hoQDHAXR8lkqASECI7cr7vCWXRC+B3jv7NYfysb3mk6haTkzgHNEZPhPKrMAAAAAAAAA</pre>

The following are valid PSBTs:

* Case: PSBT with one P2PKH input. Outputs are empty
** Bytes in Hex: <pre>70736274ff0100750200000001268171371edff285e937adeea4b37b78000c0566cbb3ad64641713ca42171bf60000000000feffffff02d3dff505000000001976a914d0c59903c5bac2868760e90fd521a4665aa7652088ac00e1f5050000000017a9143545e6e33b832c47050f24d3eeb93c9c03948bc787b32e1300000100fda5010100000000010289a3c71eab4d20e0371bbba4cc698fa295c9463afa2e397f8533ccb62f9567e50100000017160014be18d152a9b012039daf3da7de4f53349eecb985ffffffff86f8aa43a71dff1448893a530a7237ef6b4608bbb2dd2d0171e63aec6a4890b40100000017160014fe3e9ef1a745e974d902c4355943abcb34bd5353ffffffff0200c2eb0b000000001976a91485cff1097fd9e008bb34af709c62197b38978a4888ac72fef84e2c00000017a914339725ba21efd62ac753a9bcd067d6c7a6a39d05870247304402202712be22e0270f394f568311dc7ca9a68970b8025fdd3b240229f07f8a5f3a240220018b38d7dcd314e734c9276bd6fb40f673325bc4baa144c800d2f2f02db2765c012103d2e15674941bad4a996372cb87e1856d3652606d98562fe39c5e9e7e413f210502483045022100d12b852d85dcd961d2f5f4ab660654df6eedcc794c0c33ce5cc309ffb5fce58d022067338a8e0e1725c197fb1a88af59f51e44e4255b20167c8684031c05d1f2592a01210223b72beef0965d10be0778efecd61fcac6f79a4ea169393380734464f84f2ab300000000000000</pre>
** Base64 String: <pre>cHNidP8BAHUCAAAAASaBcTce3/KF6Tet7qSze3gADAVmy7OtZGQXE8pCFxv2AAAAAAD+////AtPf9QUAAAAAGXapFNDFmQPFusKGh2DpD9UhpGZap2UgiKwA4fUFAAAAABepFDVF5uM7gyxHBQ8k0+65PJwDlIvHh7MuEwAAAQD9pQEBAAAAAAECiaPHHqtNIOA3G7ukzGmPopXJRjr6Ljl/hTPMti+VZ+UBAAAAFxYAFL4Y0VKpsBIDna89p95PUzSe7LmF/////4b4qkOnHf8USIk6UwpyN+9rRgi7st0tAXHmOuxqSJC0AQAAABcWABT+Pp7xp0XpdNkCxDVZQ6vLNL1TU/////8CAMLrCwAAAAAZdqkUhc/xCX/Z4Ai7NK9wnGIZeziXikiIrHL++E4sAAAAF6kUM5cluiHv1irHU6m80GfWx6ajnQWHAkcwRAIgJxK+IuAnDzlPVoMR3HyppolwuAJf3TskAinwf4pfOiQCIAGLONfc0xTnNMkna9b7QPZzMlvEuqFEyADS8vAtsnZcASED0uFWdJQbrUqZY3LLh+GFbTZSYG2YVi/jnF6efkE/IQUCSDBFAiEA0SuFLYXc2WHS9fSrZgZU327tzHlMDDPOXMMJ/7X85Y0CIGczio4OFyXBl/saiK9Z9R5E5CVbIBZ8hoQDHAXR8lkqASECI7cr7vCWXRC+B3jv7NYfysb3mk6haTkzgHNEZPhPKrMAAAAAAAAA</pre>

* Case: PSBT with one P2PKH input and one P2SH-P2WPKH input. First input is signed and finalized. Outputs are empty
** Bytes in Hex: <pre>70736274ff0100a00200000002ab0949a08c5af7c49b8212f417e2f15ab3f5c33dcf153821a8139f877a5b7be40000000000feffffffab0949a08c5af7c49b8212f417e2f15ab3f5c33dcf153821a8139f877a5b7be40100000000feffffff02603bea0b000000001976a914768a40bbd740cbe81d988e71de2a4d5c71396b1d88ac8e240000000000001976a9146f4620b553fa095e721b9ee0efe9fa039cca459788ac000000000001076a47304402204759661797c01b036b25928948686218347d89864b719e1f7fcf57d1e511658702205309eabf56aa4d8891ffd111fdf1336f3a29da866d7f8486d75546ceedaf93190121035cdc61fc7ba971c0b501a646a2a83b102cb43881217ca682dc86e2d73fa882920001012000e1f5050000000017a9143545e6e33b832c47050f24d3eeb93c9c03948bc787010416001485d13537f2e265405a34dbafa9e3dda01fb82308000000</pre>
** Base64 String: <pre>cHNidP8BAKACAAAAAqsJSaCMWvfEm4IS9Bfi8Vqz9cM9zxU4IagTn4d6W3vkAAAAAAD+////qwlJoIxa98SbghL0F+LxWrP1wz3PFTghqBOfh3pbe+QBAAAAAP7///8CYDvqCwAAAAAZdqkUdopAu9dAy+gdmI5x3ipNXHE5ax2IrI4kAAAAAAAAGXapFG9GILVT+glechue4O/p+gOcykWXiKwAAAAAAAEHakcwRAIgR1lmF5fAGwNrJZKJSGhiGDR9iYZLcZ4ff89X0eURZYcCIFMJ6r9Wqk2Ikf/REf3xM286KdqGbX+EhtdVRs7tr5MZASEDXNxh/HupccC1AaZGoqg7ECy0OIEhfKaC3Ibi1z+ogpIAAQEgAOH1BQAAAAAXqRQ1RebjO4MsRwUPJNPuuTycA5SLx4cBBBYAFIXRNTfy4mVAWjTbr6nj3aAfuCMIAAAA</pre>

* Case: PSBT with one P2PKH input which has a non-final scriptSig and has a sighash type specified. Outputs are empty
** Bytes in Hex: <pre>70736274ff0100750200000001268171371edff285e937adeea4b37b78000c0566cbb3ad64641713ca42171bf60000000000feffffff02d3dff505000000001976a914d0c59903c5bac2868760e90fd521a4665aa7652088ac00e1f5050000000017a9143545e6e33b832c47050f24d3eeb93c9c03948bc787b32e1300000100fda5010100000000010289a3c71eab4d20e0371bbba4cc698fa295c9463afa2e397f8533ccb62f9567e50100000017160014be18d152a9b012039daf3da7de4f53349eecb985ffffffff86f8aa43a71dff1448893a530a7237ef6b4608bbb2dd2d0171e63aec6a4890b40100000017160014fe3e9ef1a745e974d902c4355943abcb34bd5353ffffffff0200c2eb0b000000001976a91485cff1097fd9e008bb34af709c62197b38978a4888ac72fef84e2c00000017a914339725ba21efd62ac753a9bcd067d6c7a6a39d05870247304402202712be22e0270f394f568311dc7ca9a68970b8025fdd3b240229f07f8a5f3a240220018b38d7dcd314e734c9276bd6fb40f673325bc4baa144c800d2f2f02db2765c012103d2e15674941bad4a996372cb87e1856d3652606d98562fe39c5e9e7e413f210502483045022100d12b852d85dcd961d2f5f4ab660654df6eedcc794c0c33ce5cc309ffb5fce58d022067338a8e0e1725c197fb1a88af59f51e44e4255b20167c8684031c05d1f2592a01210223b72beef0965d10be0778efecd61fcac6f79a4ea169393380734464f84f2ab30000000001030401000000000000</pre>
** Base64 String: <pre>cHNidP8BAHUCAAAAASaBcTce3/KF6Tet7qSze3gADAVmy7OtZGQXE8pCFxv2AAAAAAD+////AtPf9QUAAAAAGXapFNDFmQPFusKGh2DpD9UhpGZap2UgiKwA4fUFAAAAABepFDVF5uM7gyxHBQ8k0+65PJwDlIvHh7MuEwAAAQD9pQEBAAAAAAECiaPHHqtNIOA3G7ukzGmPopXJRjr6Ljl/hTPMti+VZ+UBAAAAFxYAFL4Y0VKpsBIDna89p95PUzSe7LmF/////4b4qkOnHf8USIk6UwpyN+9rRgi7st0tAXHmOuxqSJC0AQAAABcWABT+Pp7xp0XpdNkCxDVZQ6vLNL1TU/////8CAMLrCwAAAAAZdqkUhc/xCX/Z4Ai7NK9wnGIZeziXikiIrHL++E4sAAAAF6kUM5cluiHv1irHU6m80GfWx6ajnQWHAkcwRAIgJxK+IuAnDzlPVoMR3HyppolwuAJf3TskAinwf4pfOiQCIAGLONfc0xTnNMkna9b7QPZzMlvEuqFEyADS8vAtsnZcASED0uFWdJQbrUqZY3LLh+GFbTZSYG2YVi/jnF6efkE/IQUCSDBFAiEA0SuFLYXc2WHS9fSrZgZU327tzHlMDDPOXMMJ/7X85Y0CIGczio4OFyXBl/saiK9Z9R5E5CVbIBZ8hoQDHAXR8lkqASECI7cr7vCWXRC+B3jv7NYfysb3mk6haTkzgHNEZPhPKrMAAAAAAQMEAQAAAAAAAA==</pre>

* Case: PSBT with one P2PKH input and one P2SH-P2WPKH input both with non-final scriptSigs. P2SH-P2WPKH input's redeemScript is available. Outputs filled.
** Bytes in Hex: <pre>70736274ff0100a00200000002ab0949a08c5af7c49b8212f417e2f15ab3f5c33dcf153821a8139f877a5b7be40000000000feffffffab0949a08c5af7c49b8212f417e2f15ab3f5c33dcf153821a8139f877a5b7be40100000000feffffff02603bea0b000000001976a914768a40bbd740cbe81d988e71de2a4d5c71396b1d88ac8e240000000000001976a9146f4620b553fa095e721b9ee0efe9fa039cca459788ac00000000000100df0200000001268171371edff285e937adeea4b37b78000c0566cbb3ad64641713ca42171bf6000000006a473044022070b2245123e6bf474d60c5b50c043d4c691a5d2435f09a34a7662a9dc251790a022001329ca9dacf280bdf30740ec0390422422c81cb45839457aeb76fc12edd95b3012102657d118d3357b8e0f4c2cd46db7b39f6d9c38d9a70abcb9b2de5dc8dbfe4ce31feffffff02d3dff505000000001976a914d0c59903c5bac2868760e90fd521a4665aa7652088ac00e1f5050000000017a9143545e6e33b832c47050f24d3eeb93c9c03948bc787b32e13000001012000e1f5050000000017a9143545e6e33b832c47050f24d3eeb93c9c03948bc787010416001485d13537f2e265405a34dbafa9e3dda01fb8230800220202ead596687ca806043edc3de116cdf29d5e9257c196cd055cf698c8d02bf24e9910b4a6ba670000008000000080020000800022020394f62be9df19952c5587768aeb7698061ad2c4a25c894f47d8c162b4d7213d0510b4a6ba6700000080010000800200008000</pre>
** Base64 String: <pre>cHNidP8BAKACAAAAAqsJSaCMWvfEm4IS9Bfi8Vqz9cM9zxU4IagTn4d6W3vkAAAAAAD+////qwlJoIxa98SbghL0F+LxWrP1wz3PFTghqBOfh3pbe+QBAAAAAP7///8CYDvqCwAAAAAZdqkUdopAu9dAy+gdmI5x3ipNXHE5ax2IrI4kAAAAAAAAGXapFG9GILVT+glechue4O/p+gOcykWXiKwAAAAAAAEA3wIAAAABJoFxNx7f8oXpN63upLN7eAAMBWbLs61kZBcTykIXG/YAAAAAakcwRAIgcLIkUSPmv0dNYMW1DAQ9TGkaXSQ18Jo0p2YqncJReQoCIAEynKnazygL3zB0DsA5BCJCLIHLRYOUV663b8Eu3ZWzASECZX0RjTNXuOD0ws1G23s59tnDjZpwq8ubLeXcjb/kzjH+////AtPf9QUAAAAAGXapFNDFmQPFusKGh2DpD9UhpGZap2UgiKwA4fUFAAAAABepFDVF5uM7gyxHBQ8k0+65PJwDlIvHh7MuEwAAAQEgAOH1BQAAAAAXqRQ1RebjO4MsRwUPJNPuuTycA5SLx4cBBBYAFIXRNTfy4mVAWjTbr6nj3aAfuCMIACICAurVlmh8qAYEPtw94RbN8p1eklfBls0FXPaYyNAr8k6ZELSmumcAAACAAAAAgAIAAIAAIgIDlPYr6d8ZlSxVh3aK63aYBhrSxKJciU9H2MFitNchPQUQtKa6ZwAAAIABAACAAgAAgAA=</pre>

* Case: PSBT with one P2SH-P2WSH input of a 2-of-2 multisig, redeemScript, witnessScript, and keypaths are available. Contains one signature.
** Bytes in Hex: <pre>70736274ff0100550200000001279a2323a5dfb51fc45f220fa58b0fc13e1e3342792a85d7e36cd6333b5cbc390000000000ffffffff01a05aea0b000000001976a914ffe9c0061097cc3b636f2cb0460fa4fc427d2b4588ac0000000000010120955eea0b0000000017a9146345200f68d189e1adc0df1c4d16ea8f14c0dbeb87220203b1341ccba7683b6af4f1238cd6e97e7167d569fac47f1e48d47541844355bd4646304302200424b58effaaa694e1559ea5c93bbfd4a89064224055cdf070b6771469442d07021f5c8eb0fea6516d60b8acb33ad64ede60e8785bfb3aa94b99bdf86151db9a9a010104220020771fd18ad459666dd49f3d564e3dbc42f4c84774e360ada16816a8ed488d5681010547522103b1341ccba7683b6af4f1238cd6e97e7167d569fac47f1e48d47541844355bd462103de55d1e1dac805e3f8a58c1fbf9b94c02f3dbaafe127fefca4995f26f82083bd52ae220603b1341ccba7683b6af4f1238cd6e97e7167d569fac47f1e48d47541844355bd4610b4a6ba67000000800000008004000080220603de55d1e1dac805e3f8a58c1fbf9b94c02f3dbaafe127fefca4995f26f82083bd10b4a6ba670000008000000080050000800000</pre>
** Base64 String: <pre>cHNidP8BAFUCAAAAASeaIyOl37UfxF8iD6WLD8E+HjNCeSqF1+Ns1jM7XLw5AAAAAAD/////AaBa6gsAAAAAGXapFP/pwAYQl8w7Y28ssEYPpPxCfStFiKwAAAAAAAEBIJVe6gsAAAAAF6kUY0UgD2jRieGtwN8cTRbqjxTA2+uHIgIDsTQcy6doO2r08SOM1ul+cWfVafrEfx5I1HVBhENVvUZGMEMCIAQktY7/qqaU4VWepck7v9SokGQiQFXN8HC2dxRpRC0HAh9cjrD+plFtYLisszrWTt5g6Hhb+zqpS5m9+GFR25qaAQEEIgAgdx/RitRZZm3Unz1WTj28QvTIR3TjYK2haBao7UiNVoEBBUdSIQOxNBzLp2g7avTxI4zW6X5xZ9Vp+sR/HkjUdUGEQ1W9RiED3lXR4drIBeP4pYwfv5uUwC89uq/hJ/78pJlfJvggg71SriIGA7E0HMunaDtq9PEjjNbpfnFn1Wn6xH8eSNR1QYRDVb1GELSmumcAAACAAAAAgAQAAIAiBgPeVdHh2sgF4/iljB+/m5TALz26r+En/vykmV8m+CCDvRC0prpnAAAAgAAAAIAFAACAAAA=</pre>

* Case: PSBT with one P2WSH input of a 2-of-2 multisig. witnessScript, keypaths, and global xpubs are available. Contains no signatures. Outputs filled.
** Bytes in Hex: <pre>70736274ff01005202000000019dfc6628c26c5899fe1bd3dc338665bfd55d7ada10f6220973df2d386dec12760100000000ffffffff01f03dcd1d000000001600147b3a00bfdc14d27795c2b74901d09da6ef133579000000004f01043587cf02da3fd0088000000097048b1ad0445b1ec8275517727c87b4e4ebc18a203ffa0f94c01566bd38e9000351b743887ee1d40dc32a6043724f2d6459b3b5a4d73daec8fbae0472f3bc43e20cd90c6a4fae000080000000804f01043587cf02da3fd00880000001b90452427139cd78c2cff2444be353cd58605e3e513285e528b407fae3f6173503d30a5e97c8adbc557dac2ad9a7e39c1722ebac69e668b6f2667cc1d671c83cab0cd90c6a4fae000080010000800001012b0065cd1d000000002200202c5486126c4978079a814e13715d65f36459e4d6ccaded266d0508645bafa6320105475221029da12cdb5b235692b91536afefe5c91c3ab9473d8e43b533836ab456299c88712103372b34234ed7cf9c1fea5d05d441557927be9542b162eb02e1ab2ce80224c00b52ae2206029da12cdb5b235692b91536afefe5c91c3ab9473d8e43b533836ab456299c887110d90c6a4fae0000800000008000000000220603372b34234ed7cf9c1fea5d05d441557927be9542b162eb02e1ab2ce80224c00b10d90c6a4fae0000800100008000000000002202039eff1f547a1d5f92dfa2ba7af6ac971a4bd03ba4a734b03156a256b8ad3a1ef910ede45cc500000080000000800100008000</pre>
** Base64 String: <pre>cHNidP8BAFICAAAAAZ38ZijCbFiZ/hvT3DOGZb/VXXraEPYiCXPfLTht7BJ2AQAAAAD/////AfA9zR0AAAAAFgAUezoAv9wU0neVwrdJAdCdpu8TNXkAAAAATwEENYfPAto/0AiAAAAAlwSLGtBEWx7IJ1UXcnyHtOTrwYogP/oPlMAVZr046QADUbdDiH7h1A3DKmBDck8tZFmztaTXPa7I+64EcvO8Q+IM2QxqT64AAIAAAACATwEENYfPAto/0AiAAAABuQRSQnE5zXjCz/JES+NTzVhgXj5RMoXlKLQH+uP2FzUD0wpel8itvFV9rCrZp+OcFyLrrGnmaLbyZnzB1nHIPKsM2QxqT64AAIABAACAAAEBKwBlzR0AAAAAIgAgLFSGEmxJeAeagU4TcV1l82RZ5NbMre0mbQUIZFuvpjIBBUdSIQKdoSzbWyNWkrkVNq/v5ckcOrlHPY5DtTODarRWKZyIcSEDNys0I07Xz5wf6l0F1EFVeSe+lUKxYusC4ass6AIkwAtSriIGAp2hLNtbI1aSuRU2r+/lyRw6uUc9jkO1M4NqtFYpnIhxENkMak+uAACAAAAAgAAAAAAiBgM3KzQjTtfPnB/qXQXUQVV5J76VQrFi6wLhqyzoAiTACxDZDGpPrgAAgAEAAIAAAAAAACICA57/H1R6HV+S36K6evaslxpL0DukpzSwMVaiVritOh75EO3kXMUAAACAAAAAgAEAAIAA</pre>

* Case: PSBT with unknown types in the inputs.
** Bytes in Hex: <pre>70736274ff01003f0200000001ffffffffffffffffffffffffffffffffffffffffffffffffffffffffffffffff0000000000ffffffff010000000000000000036a010000000000000af00102030405060708090f0102030405060708090a0b0c0d0e0f0000</pre>
** Base64 String: <pre>cHNidP8BAD8CAAAAAf//////////////////////////////////////////AAAAAAD/////AQAAAAAAAAAAA2oBAAAAAAAACvABAgMEBQYHCAkPAQIDBAUGBwgJCgsMDQ4PAAA=</pre>

* Case: PSBT with `PSBT_GLOBAL_XPUB`.
** Bytes in Hex: <pre>70736274ff01009d0100000002710ea76ab45c5cb6438e607e59cc037626981805ae9e0dfd9089012abb0be5350100000000ffffffff190994d6a8b3c8c82ccbcfb2fba4106aa06639b872a8d447465c0d42588d6d670000000000ffffffff0200e1f505000000001976a914b6bc2c0ee5655a843d79afedd0ccc3f7dd64340988ac605af405000000001600141188ef8e4ce0449eaac8fb141cbf5a1176e6a088000000004f010488b21e039e530cac800000003dbc8a5c9769f031b17e77fea1518603221a18fd18f2b9a54c6c8c1ac75cbc3502f230584b155d1c7f1cd45120a653c48d650b431b67c5b2c13f27d7142037c1691027569c503100008000000080000000800001011f00e1f5050000000016001433b982f91b28f160c920b4ab95e58ce50dda3a4a220203309680f33c7de38ea6a47cd4ecd66f1f5a49747c6ffb8808ed09039243e3ad5c47304402202d704ced830c56a909344bd742b6852dccd103e963bae92d38e75254d2bb424502202d86c437195df46c0ceda084f2a291c3da2d64070f76bf9b90b195e7ef28f77201220603309680f33c7de38ea6a47cd4ecd66f1f5a49747c6ffb8808ed09039243e3ad5c1827569c5031000080000000800000008000000000010000000001011f00e1f50500000000160014388fb944307eb77ef45197d0b0b245e079f011de220202c777161f73d0b7c72b9ee7bde650293d13f095bc7656ad1f525da5fd2e10b11047304402204cb1fb5f869c942e0e26100576125439179ae88dca8a9dc3ba08f7953988faa60220521f49ca791c27d70e273c9b14616985909361e25be274ea200d7e08827e514d01220602c777161f73d0b7c72b9ee7bde650293d13f095bc7656ad1f525da5fd2e10b1101827569c5031000080000000800000008000000000000000000000220202d20ca502ee289686d21815bd43a80637b0698e1fbcdbe4caed445f6c1a0a90ef1827569c50310000800000008000000080000000000400000000</pre>
** Base64 String: <pre>cHNidP8BAJ0BAAAAAnEOp2q0XFy2Q45gflnMA3YmmBgFrp4N/ZCJASq7C+U1AQAAAAD/////GQmU1qizyMgsy8+y+6QQaqBmObhyqNRHRlwNQliNbWcAAAAAAP////8CAOH1BQAAAAAZdqkUtrwsDuVlWoQ9ea/t0MzD991kNAmIrGBa9AUAAAAAFgAUEYjvjkzgRJ6qyPsUHL9aEXbmoIgAAAAATwEEiLIeA55TDKyAAAAAPbyKXJdp8DGxfnf+oVGGAyIaGP0Y8rmlTGyMGsdcvDUC8jBYSxVdHH8c1FEgplPEjWULQxtnxbLBPyfXFCA3wWkQJ1acUDEAAIAAAACAAAAAgAABAR8A4fUFAAAAABYAFDO5gvkbKPFgySC0q5XljOUN2jpKIgIDMJaA8zx9446mpHzU7NZvH1pJdHxv+4gI7QkDkkPjrVxHMEQCIC1wTO2DDFapCTRL10K2hS3M0QPpY7rpLTjnUlTSu0JFAiAthsQ3GV30bAztoITyopHD2i1kBw92v5uQsZXn7yj3cgEiBgMwloDzPH3jjqakfNTs1m8fWkl0fG/7iAjtCQOSQ+OtXBgnVpxQMQAAgAAAAIAAAACAAAAAAAEAAAAAAQEfAOH1BQAAAAAWABQ4j7lEMH63fvRRl9CwskXgefAR3iICAsd3Fh9z0LfHK57nveZQKT0T8JW8dlatH1Jdpf0uELEQRzBEAiBMsftfhpyULg4mEAV2ElQ5F5rojcqKncO6CPeVOYj6pgIgUh9JynkcJ9cOJzybFGFphZCTYeJb4nTqIA1+CIJ+UU0BIgYCx3cWH3PQt8crnue95lApPRPwlbx2Vq0fUl2l/S4QsRAYJ1acUDEAAIAAAACAAAAAgAAAAAAAAAAAAAAiAgLSDKUC7iiWhtIYFb1DqAY3sGmOH7zb5MrtRF9sGgqQ7xgnVpxQMQAAgAAAAIAAAACAAAAAAAQAAAAA</pre>

* Case: PSBT with global unsigned tx that has 0 inputs and 0 outputs
** Bytes in Hex: <pre>70736274ff01000a0000000000000000000000</pre>
** Base64 String: <pre>cHNidP8BAAoAAAAAAAAAAAAAAA==</pre>

* Case: PSBT with 0 inputs
** Bytes in Hex: <pre>70736274ff01004c020000000002d3dff505000000001976a914d0c59903c5bac2868760e90fd521a4665aa7652088ac00e1f5050000000017a9143545e6e33b832c47050f24d3eeb93c9c03948bc787b32e1300000000</pre>
** Base64 String: <pre>cHNidP8BAEwCAAAAAALT3/UFAAAAABl2qRTQxZkDxbrChodg6Q/VIaRmWqdlIIisAOH1BQAAAAAXqRQ1RebjO4MsRwUPJNPuuTycA5SLx4ezLhMAAAAA</pre>

Fails Signer checks

* Case: A Witness UTXO is provided for a non-witness input
** Bytes in Hex: <pre>70736274ff0100a00200000002ab0949a08c5af7c49b8212f417e2f15ab3f5c33dcf153821a8139f877a5b7be40000000000feffffffab0949a08c5af7c49b8212f417e2f15ab3f5c33dcf153821a8139f877a5b7be40100000000feffffff02603bea0b000000001976a914768a40bbd740cbe81d988e71de2a4d5c71396b1d88ac8e240000000000001976a9146f4620b553fa095e721b9ee0efe9fa039cca459788ac0000000000010122d3dff505000000001976a914d48ed3110b94014cb114bd32d6f4d066dc74256b88ac0001012000e1f5050000000017a9143545e6e33b832c47050f24d3eeb93c9c03948bc787010416001485d13537f2e265405a34dbafa9e3dda01fb8230800220202ead596687ca806043edc3de116cdf29d5e9257c196cd055cf698c8d02bf24e9910b4a6ba670000008000000080020000800022020394f62be9df19952c5587768aeb7698061ad2c4a25c894f47d8c162b4d7213d0510b4a6ba6700000080010000800200008000</pre>
** Base64 String: <pre>cHNidP8BAKACAAAAAqsJSaCMWvfEm4IS9Bfi8Vqz9cM9zxU4IagTn4d6W3vkAAAAAAD+////qwlJoIxa98SbghL0F+LxWrP1wz3PFTghqBOfh3pbe+QBAAAAAP7///8CYDvqCwAAAAAZdqkUdopAu9dAy+gdmI5x3ipNXHE5ax2IrI4kAAAAAAAAGXapFG9GILVT+glechue4O/p+gOcykWXiKwAAAAAAAEBItPf9QUAAAAAGXapFNSO0xELlAFMsRS9Mtb00GbcdCVriKwAAQEgAOH1BQAAAAAXqRQ1RebjO4MsRwUPJNPuuTycA5SLx4cBBBYAFIXRNTfy4mVAWjTbr6nj3aAfuCMIACICAurVlmh8qAYEPtw94RbN8p1eklfBls0FXPaYyNAr8k6ZELSmumcAAACAAAAAgAIAAIAAIgIDlPYr6d8ZlSxVh3aK63aYBhrSxKJciU9H2MFitNchPQUQtKa6ZwAAAIABAACAAgAAgAA=</pre>

* Case: redeemScript with non-witness UTXO does not match the scriptPubKey
** Bytes in Hex: <pre>70736274ff01009a020000000258e87a21b56daf0c23be8e7070456c336f7cbaa5c8757924f545887bb2abdd750000000000ffffffff838d0427d0ec650a68aa46bb0b098aea4422c071b2ca78352a077959d07cea1d0100000000ffffffff0270aaf00800000000160014d85c2b71d0060b09c9886aeb815e50991dda124d00e1f5050000000016001400aea9a2e5f0f876a588df5546e8742d1d87008f00000000000100bb0200000001aad73931018bd25f84ae400b68848be09db706eac2ac18298babee71ab656f8b0000000048473044022058f6fc7c6a33e1b31548d481c826c015bd30135aad42cd67790dab66d2ad243b02204a1ced2604c6735b6393e5b41691dd78b00f0c5942fb9f751856faa938157dba01feffffff0280f0fa020000000017a9140fb9463421696b82c833af241c78c17ddbde493487d0f20a270100000017a91429ca74f8a08f81999428185c97b5d852e4063f618765000000220202dab61ff49a14db6a7d02b0cd1fbb78fc4b18312b5b4e54dae4dba2fbfef536d7483045022100f61038b308dc1da865a34852746f015772934208c6d24454393cd99bdf2217770220056e675a675a6d0a02b85b14e5e29074d8a25a9b5760bea2816f661910a006ea01010304010000000104475221029583bf39ae0a609747ad199addd634fa6108559d6c5cd39b4c2183f1ab96e07f2102dab61ff49a14db6a7d02b0cd1fbb78fc4b18312b5b4e54dae4dba2fbfef536d752af2206029583bf39ae0a609747ad199addd634fa6108559d6c5cd39b4c2183f1ab96e07f10d90c6a4f000000800000008000000080220602dab61ff49a14db6a7d02b0cd1fbb78fc4b18312b5b4e54dae4dba2fbfef536d710d90c6a4f0000008000000080010000800001012000c2eb0b0000000017a914b7f5faf40e3d40a5a459b1db3535f2b72fa921e8872202023add904f3d6dcf59ddb906b0dee23529b7ffb9ed50e5e86151926860221f0e73473044022065f45ba5998b59a27ffe1a7bed016af1f1f90d54b3aa8f7450aa5f56a25103bd02207f724703ad1edb96680b284b56d4ffcb88f7fb759eabbe08aa30f29b851383d2010103040100000001042200208c2353173743b595dfb4a07b72ba8e42e3797da74e87fe7d9d7497e3b2028903010547522103089dc10c7ac6db54f91329af617333db388cead0c231f723379d1b99030b02dc21023add904f3d6dcf59ddb906b0dee23529b7ffb9ed50e5e86151926860221f0e7352ae2206023add904f3d6dcf59ddb906b0dee23529b7ffb9ed50e5e86151926860221f0e7310d90c6a4f000000800000008003000080220603089dc10c7ac6db54f91329af617333db388cead0c231f723379d1b99030b02dc10d90c6a4f00000080000000800200008000220203a9a4c37f5996d3aa25dbac6b570af0650394492942460b354753ed9eeca5877110d90c6a4f000000800000008004000080002202027f6399757d2eff55a136ad02c684b1838b6556e5f1b6b34282a94b6b5005109610d90c6a4f00000080000000800500008000</pre>
** Base64 String: <pre>cHNidP8BAJoCAAAAAljoeiG1ba8MI76OcHBFbDNvfLqlyHV5JPVFiHuyq911AAAAAAD/////g40EJ9DsZQpoqka7CwmK6kQiwHGyyng1Kgd5WdB86h0BAAAAAP////8CcKrwCAAAAAAWABTYXCtx0AYLCcmIauuBXlCZHdoSTQDh9QUAAAAAFgAUAK6pouXw+HaliN9VRuh0LR2HAI8AAAAAAAEAuwIAAAABqtc5MQGL0l+ErkALaISL4J23BurCrBgpi6vucatlb4sAAAAASEcwRAIgWPb8fGoz4bMVSNSByCbAFb0wE1qtQs1neQ2rZtKtJDsCIEoc7SYExnNbY5PltBaR3XiwDwxZQvufdRhW+qk4FX26Af7///8CgPD6AgAAAAAXqRQPuUY0IWlrgsgzryQceMF9295JNIfQ8gonAQAAABepFCnKdPigj4GZlCgYXJe12FLkBj9hh2UAAAAiAgLath/0mhTban0CsM0fu3j8SxgxK1tOVNrk26L7/vU210gwRQIhAPYQOLMI3B2oZaNIUnRvAVdyk0IIxtJEVDk82ZvfIhd3AiAFbmdaZ1ptCgK4WxTl4pB02KJam1dgvqKBb2YZEKAG6gEBAwQBAAAAAQRHUiEClYO/Oa4KYJdHrRma3dY0+mEIVZ1sXNObTCGD8auW4H8hAtq2H/SaFNtqfQKwzR+7ePxLGDErW05U2uTbovv+9TbXUq8iBgKVg785rgpgl0etGZrd1jT6YQhVnWxc05tMIYPxq5bgfxDZDGpPAAAAgAAAAIAAAACAIgYC2rYf9JoU22p9ArDNH7t4/EsYMStbTlTa5Nui+/71NtcQ2QxqTwAAAIAAAACAAQAAgAABASAAwusLAAAAABepFLf1+vQOPUClpFmx2zU18rcvqSHohyICAjrdkE89bc9Z3bkGsN7iNSm3/7ntUOXoYVGSaGAiHw5zRzBEAiBl9FulmYtZon/+GnvtAWrx8fkNVLOqj3RQql9WolEDvQIgf3JHA60e25ZoCyhLVtT/y4j3+3Weq74IqjDym4UTg9IBAQMEAQAAAAEEIgAgjCNTFzdDtZXftKB7crqOQuN5fadOh/59nXSX47ICiQMBBUdSIQMIncEMesbbVPkTKa9hczPbOIzq0MIx9yM3nRuZAwsC3CECOt2QTz1tz1nduQaw3uI1Kbf/ue1Q5ehhUZJoYCIfDnNSriIGAjrdkE89bc9Z3bkGsN7iNSm3/7ntUOXoYVGSaGAiHw5zENkMak8AAACAAAAAgAMAAIAiBgMIncEMesbbVPkTKa9hczPbOIzq0MIx9yM3nRuZAwsC3BDZDGpPAAAAgAAAAIACAACAACICA6mkw39ZltOqJdusa1cK8GUDlEkpQkYLNUdT7Z7spYdxENkMak8AAACAAAAAgAQAAIAAIgICf2OZdX0u/1WhNq0CxoSxg4tlVuXxtrNCgqlLa1AFEJYQ2QxqTwAAAIAAAACABQAAgAA=</pre>

* Case: redeemScript with witness UTXO does not match the scriptPubKey
** Bytes in Hex: <pre>70736274ff01009a020000000258e87a21b56daf0c23be8e7070456c336f7cbaa5c8757924f545887bb2abdd750000000000ffffffff838d0427d0ec650a68aa46bb0b098aea4422c071b2ca78352a077959d07cea1d0100000000ffffffff0270aaf00800000000160014d85c2b71d0060b09c9886aeb815e50991dda124d00e1f5050000000016001400aea9a2e5f0f876a588df5546e8742d1d87008f00000000000100bb0200000001aad73931018bd25f84ae400b68848be09db706eac2ac18298babee71ab656f8b0000000048473044022058f6fc7c6a33e1b31548d481c826c015bd30135aad42cd67790dab66d2ad243b02204a1ced2604c6735b6393e5b41691dd78b00f0c5942fb9f751856faa938157dba01feffffff0280f0fa020000000017a9140fb9463421696b82c833af241c78c17ddbde493487d0f20a270100000017a91429ca74f8a08f81999428185c97b5d852e4063f618765000000220202dab61ff49a14db6a7d02b0cd1fbb78fc4b18312b5b4e54dae4dba2fbfef536d7483045022100f61038b308dc1da865a34852746f015772934208c6d24454393cd99bdf2217770220056e675a675a6d0a02b85b14e5e29074d8a25a9b5760bea2816f661910a006ea01010304010000000104475221029583bf39ae0a609747ad199addd634fa6108559d6c5cd39b4c2183f1ab96e07f2102dab61ff49a14db6a7d02b0cd1fbb78fc4b18312b5b4e54dae4dba2fbfef536d752ae2206029583bf39ae0a609747ad199addd634fa6108559d6c5cd39b4c2183f1ab96e07f10d90c6a4f000000800000008000000080220602dab61ff49a14db6a7d02b0cd1fbb78fc4b18312b5b4e54dae4dba2fbfef536d710d90c6a4f0000008000000080010000800001012000c2eb0b0000000017a914b7f5faf40e3d40a5a459b1db3535f2b72fa921e8872202023add904f3d6dcf59ddb906b0dee23529b7ffb9ed50e5e86151926860221f0e73473044022065f45ba5998b59a27ffe1a7bed016af1f1f90d54b3aa8f7450aa5f56a25103bd02207f724703ad1edb96680b284b56d4ffcb88f7fb759eabbe08aa30f29b851383d2010103040100000001042200208c2353173743b595dfb4a07b72ba8e42e3797da74e87fe7d9d7497e3b2028900010547522103089dc10c7ac6db54f91329af617333db388cead0c231f723379d1b99030b02dc21023add904f3d6dcf59ddb906b0dee23529b7ffb9ed50e5e86151926860221f0e7352ae2206023add904f3d6dcf59ddb906b0dee23529b7ffb9ed50e5e86151926860221f0e7310d90c6a4f000000800000008003000080220603089dc10c7ac6db54f91329af617333db388cead0c231f723379d1b99030b02dc10d90c6a4f00000080000000800200008000220203a9a4c37f5996d3aa25dbac6b570af0650394492942460b354753ed9eeca5877110d90c6a4f000000800000008004000080002202027f6399757d2eff55a136ad02c684b1838b6556e5f1b6b34282a94b6b5005109610d90c6a4f00000080000000800500008000</pre>
** Base64 String: <pre>cHNidP8BAJoCAAAAAljoeiG1ba8MI76OcHBFbDNvfLqlyHV5JPVFiHuyq911AAAAAAD/////g40EJ9DsZQpoqka7CwmK6kQiwHGyyng1Kgd5WdB86h0BAAAAAP////8CcKrwCAAAAAAWABTYXCtx0AYLCcmIauuBXlCZHdoSTQDh9QUAAAAAFgAUAK6pouXw+HaliN9VRuh0LR2HAI8AAAAAAAEAuwIAAAABqtc5MQGL0l+ErkALaISL4J23BurCrBgpi6vucatlb4sAAAAASEcwRAIgWPb8fGoz4bMVSNSByCbAFb0wE1qtQs1neQ2rZtKtJDsCIEoc7SYExnNbY5PltBaR3XiwDwxZQvufdRhW+qk4FX26Af7///8CgPD6AgAAAAAXqRQPuUY0IWlrgsgzryQceMF9295JNIfQ8gonAQAAABepFCnKdPigj4GZlCgYXJe12FLkBj9hh2UAAAAiAgLath/0mhTban0CsM0fu3j8SxgxK1tOVNrk26L7/vU210gwRQIhAPYQOLMI3B2oZaNIUnRvAVdyk0IIxtJEVDk82ZvfIhd3AiAFbmdaZ1ptCgK4WxTl4pB02KJam1dgvqKBb2YZEKAG6gEBAwQBAAAAAQRHUiEClYO/Oa4KYJdHrRma3dY0+mEIVZ1sXNObTCGD8auW4H8hAtq2H/SaFNtqfQKwzR+7ePxLGDErW05U2uTbovv+9TbXUq4iBgKVg785rgpgl0etGZrd1jT6YQhVnWxc05tMIYPxq5bgfxDZDGpPAAAAgAAAAIAAAACAIgYC2rYf9JoU22p9ArDNH7t4/EsYMStbTlTa5Nui+/71NtcQ2QxqTwAAAIAAAACAAQAAgAABASAAwusLAAAAABepFLf1+vQOPUClpFmx2zU18rcvqSHohyICAjrdkE89bc9Z3bkGsN7iNSm3/7ntUOXoYVGSaGAiHw5zRzBEAiBl9FulmYtZon/+GnvtAWrx8fkNVLOqj3RQql9WolEDvQIgf3JHA60e25ZoCyhLVtT/y4j3+3Weq74IqjDym4UTg9IBAQMEAQAAAAEEIgAgjCNTFzdDtZXftKB7crqOQuN5fadOh/59nXSX47ICiQABBUdSIQMIncEMesbbVPkTKa9hczPbOIzq0MIx9yM3nRuZAwsC3CECOt2QTz1tz1nduQaw3uI1Kbf/ue1Q5ehhUZJoYCIfDnNSriIGAjrdkE89bc9Z3bkGsN7iNSm3/7ntUOXoYVGSaGAiHw5zENkMak8AAACAAAAAgAMAAIAiBgMIncEMesbbVPkTKa9hczPbOIzq0MIx9yM3nRuZAwsC3BDZDGpPAAAAgAAAAIACAACAACICA6mkw39ZltOqJdusa1cK8GUDlEkpQkYLNUdT7Z7spYdxENkMak8AAACAAAAAgAQAAIAAIgICf2OZdX0u/1WhNq0CxoSxg4tlVuXxtrNCgqlLa1AFEJYQ2QxqTwAAAIAAAACABQAAgAA=</pre>

* Case: witnessScript with witness UTXO does not match the redeemScript
** Bytes in Hex: <pre>70736274ff01009a020000000258e87a21b56daf0c23be8e7070456c336f7cbaa5c8757924f545887bb2abdd750000000000ffffffff838d0427d0ec650a68aa46bb0b098aea4422c071b2ca78352a077959d07cea1d0100000000ffffffff0270aaf00800000000160014d85c2b71d0060b09c9886aeb815e50991dda124d00e1f5050000000016001400aea9a2e5f0f876a588df5546e8742d1d87008f00000000000100bb0200000001aad73931018bd25f84ae400b68848be09db706eac2ac18298babee71ab656f8b0000000048473044022058f6fc7c6a33e1b31548d481c826c015bd30135aad42cd67790dab66d2ad243b02204a1ced2604c6735b6393e5b41691dd78b00f0c5942fb9f751856faa938157dba01feffffff0280f0fa020000000017a9140fb9463421696b82c833af241c78c17ddbde493487d0f20a270100000017a91429ca74f8a08f81999428185c97b5d852e4063f618765000000220202dab61ff49a14db6a7d02b0cd1fbb78fc4b18312b5b4e54dae4dba2fbfef536d7483045022100f61038b308dc1da865a34852746f015772934208c6d24454393cd99bdf2217770220056e675a675a6d0a02b85b14e5e29074d8a25a9b5760bea2816f661910a006ea01010304010000000104475221029583bf39ae0a609747ad199addd634fa6108559d6c5cd39b4c2183f1ab96e07f2102dab61ff49a14db6a7d02b0cd1fbb78fc4b18312b5b4e54dae4dba2fbfef536d752ae2206029583bf39ae0a609747ad199addd634fa6108559d6c5cd39b4c2183f1ab96e07f10d90c6a4f000000800000008000000080220602dab61ff49a14db6a7d02b0cd1fbb78fc4b18312b5b4e54dae4dba2fbfef536d710d90c6a4f0000008000000080010000800001012000c2eb0b0000000017a914b7f5faf40e3d40a5a459b1db3535f2b72fa921e8872202023add904f3d6dcf59ddb906b0dee23529b7ffb9ed50e5e86151926860221f0e73473044022065f45ba5998b59a27ffe1a7bed016af1f1f90d54b3aa8f7450aa5f56a25103bd02207f724703ad1edb96680b284b56d4ffcb88f7fb759eabbe08aa30f29b851383d2010103040100000001042200208c2353173743b595dfb4a07b72ba8e42e3797da74e87fe7d9d7497e3b2028903010547522103089dc10c7ac6db54f91329af617333db388cead0c231f723379d1b99030b02dc21023add904f3d6dcf59ddb906b0dee23529b7ffb9ed50e5e86151926860221f0e7352ad2206023add904f3d6dcf59ddb906b0dee23529b7ffb9ed50e5e86151926860221f0e7310d90c6a4f000000800000008003000080220603089dc10c7ac6db54f91329af617333db388cead0c231f723379d1b99030b02dc10d90c6a4f00000080000000800200008000220203a9a4c37f5996d3aa25dbac6b570af0650394492942460b354753ed9eeca5877110d90c6a4f000000800000008004000080002202027f6399757d2eff55a136ad02c684b1838b6556e5f1b6b34282a94b6b5005109610d90c6a4f00000080000000800500008000</pre>
** Base64 String: <pre>cHNidP8BAJoCAAAAAljoeiG1ba8MI76OcHBFbDNvfLqlyHV5JPVFiHuyq911AAAAAAD/////g40EJ9DsZQpoqka7CwmK6kQiwHGyyng1Kgd5WdB86h0BAAAAAP////8CcKrwCAAAAAAWABTYXCtx0AYLCcmIauuBXlCZHdoSTQDh9QUAAAAAFgAUAK6pouXw+HaliN9VRuh0LR2HAI8AAAAAAAEAuwIAAAABqtc5MQGL0l+ErkALaISL4J23BurCrBgpi6vucatlb4sAAAAASEcwRAIgWPb8fGoz4bMVSNSByCbAFb0wE1qtQs1neQ2rZtKtJDsCIEoc7SYExnNbY5PltBaR3XiwDwxZQvufdRhW+qk4FX26Af7///8CgPD6AgAAAAAXqRQPuUY0IWlrgsgzryQceMF9295JNIfQ8gonAQAAABepFCnKdPigj4GZlCgYXJe12FLkBj9hh2UAAAAiAgLath/0mhTban0CsM0fu3j8SxgxK1tOVNrk26L7/vU210gwRQIhAPYQOLMI3B2oZaNIUnRvAVdyk0IIxtJEVDk82ZvfIhd3AiAFbmdaZ1ptCgK4WxTl4pB02KJam1dgvqKBb2YZEKAG6gEBAwQBAAAAAQRHUiEClYO/Oa4KYJdHrRma3dY0+mEIVZ1sXNObTCGD8auW4H8hAtq2H/SaFNtqfQKwzR+7ePxLGDErW05U2uTbovv+9TbXUq4iBgKVg785rgpgl0etGZrd1jT6YQhVnWxc05tMIYPxq5bgfxDZDGpPAAAAgAAAAIAAAACAIgYC2rYf9JoU22p9ArDNH7t4/EsYMStbTlTa5Nui+/71NtcQ2QxqTwAAAIAAAACAAQAAgAABASAAwusLAAAAABepFLf1+vQOPUClpFmx2zU18rcvqSHohyICAjrdkE89bc9Z3bkGsN7iNSm3/7ntUOXoYVGSaGAiHw5zRzBEAiBl9FulmYtZon/+GnvtAWrx8fkNVLOqj3RQql9WolEDvQIgf3JHA60e25ZoCyhLVtT/y4j3+3Weq74IqjDym4UTg9IBAQMEAQAAAAEEIgAgjCNTFzdDtZXftKB7crqOQuN5fadOh/59nXSX47ICiQMBBUdSIQMIncEMesbbVPkTKa9hczPbOIzq0MIx9yM3nRuZAwsC3CECOt2QTz1tz1nduQaw3uI1Kbf/ue1Q5ehhUZJoYCIfDnNSrSIGAjrdkE89bc9Z3bkGsN7iNSm3/7ntUOXoYVGSaGAiHw5zENkMak8AAACAAAAAgAMAAIAiBgMIncEMesbbVPkTKa9hczPbOIzq0MIx9yM3nRuZAwsC3BDZDGpPAAAAgAAAAIACAACAACICA6mkw39ZltOqJdusa1cK8GUDlEkpQkYLNUdT7Z7spYdxENkMak8AAACAAAAAgAQAAIAAIgICf2OZdX0u/1WhNq0CxoSxg4tlVuXxtrNCgqlLa1AFEJYQ2QxqTwAAAIAAAACABQAAgAA=</pre>

The private keys in the tests below are derived from the following master private key:

* Extended Private Key: <pre>tprv8ZgxMBicQKsPd9TeAdPADNnSyH9SSUUbTVeFszDE23Ki6TBB5nCefAdHkK8Fm3qMQR6sHwA56zqRmKmxnHk37JkiFzvncDqoKmPWubu7hDF</pre>
** Seed: <pre>cUkG8i1RFfWGWy5ziR11zJ5V4U4W3viSFCfyJmZnvQaUsd1xuF3T</pre>

A creator creating a PSBT for a transaction which creates the following outputs:

* scriptPubKey: <tt>0014d85c2b71d0060b09c9886aeb815e50991dda124d</tt>, Amount: <tt>1.49990000</tt>
* scriptPubKey: <tt>001400aea9a2e5f0f876a588df5546e8742d1d87008f</tt>, Amount: <tt>1.00000000</tt>

and spends the following inputs:

* TXID: <tt>75ddabb27b8845f5247975c8a5ba7c6f336c4570708ebe230caf6db5217ae858</tt>, Index: <tt>0</tt>
* TXID: <tt>1dea7cd05979072a3578cab271c02244ea8a090bbb46aa680a65ecd027048d83</tt>, Index: <tt>1</tt>

must create this PSBT:
* Bytes in Hex: <pre>70736274ff01009a020000000258e87a21b56daf0c23be8e7070456c336f7cbaa5c8757924f545887bb2abdd750000000000ffffffff838d0427d0ec650a68aa46bb0b098aea4422c071b2ca78352a077959d07cea1d0100000000ffffffff0270aaf00800000000160014d85c2b71d0060b09c9886aeb815e50991dda124d00e1f5050000000016001400aea9a2e5f0f876a588df5546e8742d1d87008f000000000000000000</pre>
* Base64 String: <pre>cHNidP8BAJoCAAAAAljoeiG1ba8MI76OcHBFbDNvfLqlyHV5JPVFiHuyq911AAAAAAD/////g40EJ9DsZQpoqka7CwmK6kQiwHGyyng1Kgd5WdB86h0BAAAAAP////8CcKrwCAAAAAAWABTYXCtx0AYLCcmIauuBXlCZHdoSTQDh9QUAAAAAFgAUAK6pouXw+HaliN9VRuh0LR2HAI8AAAAAAAAAAAA=</pre>

Given the above PSBT, an updater with only the following:

* Redeem Scripts:
** <tt>5221029583bf39ae0a609747ad199addd634fa6108559d6c5cd39b4c2183f1ab96e07f2102dab61ff49a14db6a7d02b0cd1fbb78fc4b18312b5b4e54dae4dba2fbfef536d752ae</tt>
** <tt>00208c2353173743b595dfb4a07b72ba8e42e3797da74e87fe7d9d7497e3b2028903</tt>
* Witness Scripts:
** <tt>522103089dc10c7ac6db54f91329af617333db388cead0c231f723379d1b99030b02dc21023add904f3d6dcf59ddb906b0dee23529b7ffb9ed50e5e86151926860221f0e7352ae</tt>
* Previous Transactions:
** <pre>0200000000010158e87a21b56daf0c23be8e7070456c336f7cbaa5c8757924f545887bb2abdd7501000000171600145f275f436b09a8cc9a2eb2a2f528485c68a56323feffffff02d8231f1b0100000017a914aed962d6654f9a2b36608eb9d64d2b260db4f1118700c2eb0b0000000017a914b7f5faf40e3d40a5a459b1db3535f2b72fa921e88702483045022100a22edcc6e5bc511af4cc4ae0de0fcd75c7e04d8c1c3a8aa9d820ed4b967384ec02200642963597b9b1bc22c75e9f3e117284a962188bf5e8a74c895089046a20ad770121035509a48eb623e10aace8bfd0212fdb8a8e5af3c94b0b133b95e114cab89e4f7965000000</pre>
** <pre>0200000001aad73931018bd25f84ae400b68848be09db706eac2ac18298babee71ab656f8b0000000048473044022058f6fc7c6a33e1b31548d481c826c015bd30135aad42cd67790dab66d2ad243b02204a1ced2604c6735b6393e5b41691dd78b00f0c5942fb9f751856faa938157dba01feffffff0280f0fa020000000017a9140fb9463421696b82c833af241c78c17ddbde493487d0f20a270100000017a91429ca74f8a08f81999428185c97b5d852e4063f618765000000</pre>
* Public Keys
** Key: <tt>029583bf39ae0a609747ad199addd634fa6108559d6c5cd39b4c2183f1ab96e07f</tt>, Derivation Path: <tt>m/0'/0'/0'</tt>
** Key: <tt>02dab61ff49a14db6a7d02b0cd1fbb78fc4b18312b5b4e54dae4dba2fbfef536d7</tt>, Derivation Path: <tt>m/0'/0'/1'</tt>
** Key: <tt>03089dc10c7ac6db54f91329af617333db388cead0c231f723379d1b99030b02dc</tt>, Derivation Path: <tt>m/0'/0'/2'</tt>
** Key: <tt>023add904f3d6dcf59ddb906b0dee23529b7ffb9ed50e5e86151926860221f0e73</tt>, Derivation Path: <tt>m/0'/0'/3'</tt>
** Key: <tt>03a9a4c37f5996d3aa25dbac6b570af0650394492942460b354753ed9eeca58771</tt>, Derivation Path: <tt>m/0'/0'/4'</tt>
** Key: <tt>027f6399757d2eff55a136ad02c684b1838b6556e5f1b6b34282a94b6b50051096</tt>, Derivation Path: <tt>m/0'/0'/5'</tt>

Must create this PSBT:

* Bytes in Hex: <pre>70736274ff01009a020000000258e87a21b56daf0c23be8e7070456c336f7cbaa5c8757924f545887bb2abdd750000000000ffffffff838d0427d0ec650a68aa46bb0b098aea4422c071b2ca78352a077959d07cea1d0100000000ffffffff0270aaf00800000000160014d85c2b71d0060b09c9886aeb815e50991dda124d00e1f5050000000016001400aea9a2e5f0f876a588df5546e8742d1d87008f00000000000100bb0200000001aad73931018bd25f84ae400b68848be09db706eac2ac18298babee71ab656f8b0000000048473044022058f6fc7c6a33e1b31548d481c826c015bd30135aad42cd67790dab66d2ad243b02204a1ced2604c6735b6393e5b41691dd78b00f0c5942fb9f751856faa938157dba01feffffff0280f0fa020000000017a9140fb9463421696b82c833af241c78c17ddbde493487d0f20a270100000017a91429ca74f8a08f81999428185c97b5d852e4063f6187650000000104475221029583bf39ae0a609747ad199addd634fa6108559d6c5cd39b4c2183f1ab96e07f2102dab61ff49a14db6a7d02b0cd1fbb78fc4b18312b5b4e54dae4dba2fbfef536d752ae2206029583bf39ae0a609747ad199addd634fa6108559d6c5cd39b4c2183f1ab96e07f10d90c6a4f000000800000008000000080220602dab61ff49a14db6a7d02b0cd1fbb78fc4b18312b5b4e54dae4dba2fbfef536d710d90c6a4f0000008000000080010000800001012000c2eb0b0000000017a914b7f5faf40e3d40a5a459b1db3535f2b72fa921e88701042200208c2353173743b595dfb4a07b72ba8e42e3797da74e87fe7d9d7497e3b2028903010547522103089dc10c7ac6db54f91329af617333db388cead0c231f723379d1b99030b02dc21023add904f3d6dcf59ddb906b0dee23529b7ffb9ed50e5e86151926860221f0e7352ae2206023add904f3d6dcf59ddb906b0dee23529b7ffb9ed50e5e86151926860221f0e7310d90c6a4f000000800000008003000080220603089dc10c7ac6db54f91329af617333db388cead0c231f723379d1b99030b02dc10d90c6a4f00000080000000800200008000220203a9a4c37f5996d3aa25dbac6b570af0650394492942460b354753ed9eeca5877110d90c6a4f000000800000008004000080002202027f6399757d2eff55a136ad02c684b1838b6556e5f1b6b34282a94b6b5005109610d90c6a4f00000080000000800500008000</pre>
* Base64 String: <pre>cHNidP8BAJoCAAAAAljoeiG1ba8MI76OcHBFbDNvfLqlyHV5JPVFiHuyq911AAAAAAD/////g40EJ9DsZQpoqka7CwmK6kQiwHGyyng1Kgd5WdB86h0BAAAAAP////8CcKrwCAAAAAAWABTYXCtx0AYLCcmIauuBXlCZHdoSTQDh9QUAAAAAFgAUAK6pouXw+HaliN9VRuh0LR2HAI8AAAAAAAEAuwIAAAABqtc5MQGL0l+ErkALaISL4J23BurCrBgpi6vucatlb4sAAAAASEcwRAIgWPb8fGoz4bMVSNSByCbAFb0wE1qtQs1neQ2rZtKtJDsCIEoc7SYExnNbY5PltBaR3XiwDwxZQvufdRhW+qk4FX26Af7///8CgPD6AgAAAAAXqRQPuUY0IWlrgsgzryQceMF9295JNIfQ8gonAQAAABepFCnKdPigj4GZlCgYXJe12FLkBj9hh2UAAAABBEdSIQKVg785rgpgl0etGZrd1jT6YQhVnWxc05tMIYPxq5bgfyEC2rYf9JoU22p9ArDNH7t4/EsYMStbTlTa5Nui+/71NtdSriIGApWDvzmuCmCXR60Zmt3WNPphCFWdbFzTm0whg/GrluB/ENkMak8AAACAAAAAgAAAAIAiBgLath/0mhTban0CsM0fu3j8SxgxK1tOVNrk26L7/vU21xDZDGpPAAAAgAAAAIABAACAAAEBIADC6wsAAAAAF6kUt/X69A49QKWkWbHbNTXyty+pIeiHAQQiACCMI1MXN0O1ld+0oHtyuo5C43l9p06H/n2ddJfjsgKJAwEFR1IhAwidwQx6xttU+RMpr2FzM9s4jOrQwjH3IzedG5kDCwLcIQI63ZBPPW3PWd25BrDe4jUpt/+57VDl6GFRkmhgIh8Oc1KuIgYCOt2QTz1tz1nduQaw3uI1Kbf/ue1Q5ehhUZJoYCIfDnMQ2QxqTwAAAIAAAACAAwAAgCIGAwidwQx6xttU+RMpr2FzM9s4jOrQwjH3IzedG5kDCwLcENkMak8AAACAAAAAgAIAAIAAIgIDqaTDf1mW06ol26xrVwrwZQOUSSlCRgs1R1Ptnuylh3EQ2QxqTwAAAIAAAACABAAAgAAiAgJ/Y5l1fS7/VaE2rQLGhLGDi2VW5fG2s0KCqUtrUAUQlhDZDGpPAAAAgAAAAIAFAACAAA==</pre>

An updater which adds SIGHASH_ALL to the above PSBT must create this PSBT:

* Bytes in Hex: <pre>70736274ff01009a020000000258e87a21b56daf0c23be8e7070456c336f7cbaa5c8757924f545887bb2abdd750000000000ffffffff838d0427d0ec650a68aa46bb0b098aea4422c071b2ca78352a077959d07cea1d0100000000ffffffff0270aaf00800000000160014d85c2b71d0060b09c9886aeb815e50991dda124d00e1f5050000000016001400aea9a2e5f0f876a588df5546e8742d1d87008f00000000000100bb0200000001aad73931018bd25f84ae400b68848be09db706eac2ac18298babee71ab656f8b0000000048473044022058f6fc7c6a33e1b31548d481c826c015bd30135aad42cd67790dab66d2ad243b02204a1ced2604c6735b6393e5b41691dd78b00f0c5942fb9f751856faa938157dba01feffffff0280f0fa020000000017a9140fb9463421696b82c833af241c78c17ddbde493487d0f20a270100000017a91429ca74f8a08f81999428185c97b5d852e4063f618765000000010304010000000104475221029583bf39ae0a609747ad199addd634fa6108559d6c5cd39b4c2183f1ab96e07f2102dab61ff49a14db6a7d02b0cd1fbb78fc4b18312b5b4e54dae4dba2fbfef536d752ae2206029583bf39ae0a609747ad199addd634fa6108559d6c5cd39b4c2183f1ab96e07f10d90c6a4f000000800000008000000080220602dab61ff49a14db6a7d02b0cd1fbb78fc4b18312b5b4e54dae4dba2fbfef536d710d90c6a4f0000008000000080010000800001012000c2eb0b0000000017a914b7f5faf40e3d40a5a459b1db3535f2b72fa921e8870103040100000001042200208c2353173743b595dfb4a07b72ba8e42e3797da74e87fe7d9d7497e3b2028903010547522103089dc10c7ac6db54f91329af617333db388cead0c231f723379d1b99030b02dc21023add904f3d6dcf59ddb906b0dee23529b7ffb9ed50e5e86151926860221f0e7352ae2206023add904f3d6dcf59ddb906b0dee23529b7ffb9ed50e5e86151926860221f0e7310d90c6a4f000000800000008003000080220603089dc10c7ac6db54f91329af617333db388cead0c231f723379d1b99030b02dc10d90c6a4f00000080000000800200008000220203a9a4c37f5996d3aa25dbac6b570af0650394492942460b354753ed9eeca5877110d90c6a4f000000800000008004000080002202027f6399757d2eff55a136ad02c684b1838b6556e5f1b6b34282a94b6b5005109610d90c6a4f00000080000000800500008000</pre>
* Base64 String: <pre>cHNidP8BAJoCAAAAAljoeiG1ba8MI76OcHBFbDNvfLqlyHV5JPVFiHuyq911AAAAAAD/////g40EJ9DsZQpoqka7CwmK6kQiwHGyyng1Kgd5WdB86h0BAAAAAP////8CcKrwCAAAAAAWABTYXCtx0AYLCcmIauuBXlCZHdoSTQDh9QUAAAAAFgAUAK6pouXw+HaliN9VRuh0LR2HAI8AAAAAAAEAuwIAAAABqtc5MQGL0l+ErkALaISL4J23BurCrBgpi6vucatlb4sAAAAASEcwRAIgWPb8fGoz4bMVSNSByCbAFb0wE1qtQs1neQ2rZtKtJDsCIEoc7SYExnNbY5PltBaR3XiwDwxZQvufdRhW+qk4FX26Af7///8CgPD6AgAAAAAXqRQPuUY0IWlrgsgzryQceMF9295JNIfQ8gonAQAAABepFCnKdPigj4GZlCgYXJe12FLkBj9hh2UAAAABAwQBAAAAAQRHUiEClYO/Oa4KYJdHrRma3dY0+mEIVZ1sXNObTCGD8auW4H8hAtq2H/SaFNtqfQKwzR+7ePxLGDErW05U2uTbovv+9TbXUq4iBgKVg785rgpgl0etGZrd1jT6YQhVnWxc05tMIYPxq5bgfxDZDGpPAAAAgAAAAIAAAACAIgYC2rYf9JoU22p9ArDNH7t4/EsYMStbTlTa5Nui+/71NtcQ2QxqTwAAAIAAAACAAQAAgAABASAAwusLAAAAABepFLf1+vQOPUClpFmx2zU18rcvqSHohwEDBAEAAAABBCIAIIwjUxc3Q7WV37Sge3K6jkLjeX2nTof+fZ10l+OyAokDAQVHUiEDCJ3BDHrG21T5EymvYXMz2ziM6tDCMfcjN50bmQMLAtwhAjrdkE89bc9Z3bkGsN7iNSm3/7ntUOXoYVGSaGAiHw5zUq4iBgI63ZBPPW3PWd25BrDe4jUpt/+57VDl6GFRkmhgIh8OcxDZDGpPAAAAgAAAAIADAACAIgYDCJ3BDHrG21T5EymvYXMz2ziM6tDCMfcjN50bmQMLAtwQ2QxqTwAAAIAAAACAAgAAgAAiAgOppMN/WZbTqiXbrGtXCvBlA5RJKUJGCzVHU+2e7KWHcRDZDGpPAAAAgAAAAIAEAACAACICAn9jmXV9Lv9VoTatAsaEsYOLZVbl8bazQoKpS2tQBRCWENkMak8AAACAAAAAgAUAAIAA</pre>

Given the above updated PSBT, a signer that supports SIGHASH_ALL for P2PKH and P2WPKH spends and uses RFC6979 for nonce generation and has the following keys:
* <tt>cP53pDbR5WtAD8dYAW9hhTjuvvTVaEiQBdrz9XPrgLBeRFiyCbQr</tt> (<tt>m/0'/0'/0'</tt>)
* <tt>cR6SXDoyfQrcp4piaiHE97Rsgta9mNhGTen9XeonVgwsh4iSgw6d</tt> (<tt>m/0'/0'/2'</tt>)
must create this PSBT:

* Bytes in Hex: <pre>70736274ff01009a020000000258e87a21b56daf0c23be8e7070456c336f7cbaa5c8757924f545887bb2abdd750000000000ffffffff838d0427d0ec650a68aa46bb0b098aea4422c071b2ca78352a077959d07cea1d0100000000ffffffff0270aaf00800000000160014d85c2b71d0060b09c9886aeb815e50991dda124d00e1f5050000000016001400aea9a2e5f0f876a588df5546e8742d1d87008f00000000000100bb0200000001aad73931018bd25f84ae400b68848be09db706eac2ac18298babee71ab656f8b0000000048473044022058f6fc7c6a33e1b31548d481c826c015bd30135aad42cd67790dab66d2ad243b02204a1ced2604c6735b6393e5b41691dd78b00f0c5942fb9f751856faa938157dba01feffffff0280f0fa020000000017a9140fb9463421696b82c833af241c78c17ddbde493487d0f20a270100000017a91429ca74f8a08f81999428185c97b5d852e4063f6187650000002202029583bf39ae0a609747ad199addd634fa6108559d6c5cd39b4c2183f1ab96e07f473044022074018ad4180097b873323c0015720b3684cc8123891048e7dbcd9b55ad679c99022073d369b740e3eb53dcefa33823c8070514ca55a7dd9544f157c167913261118c01010304010000000104475221029583bf39ae0a609747ad199addd634fa6108559d6c5cd39b4c2183f1ab96e07f2102dab61ff49a14db6a7d02b0cd1fbb78fc4b18312b5b4e54dae4dba2fbfef536d752ae2206029583bf39ae0a609747ad199addd634fa6108559d6c5cd39b4c2183f1ab96e07f10d90c6a4f000000800000008000000080220602dab61ff49a14db6a7d02b0cd1fbb78fc4b18312b5b4e54dae4dba2fbfef536d710d90c6a4f0000008000000080010000800001012000c2eb0b0000000017a914b7f5faf40e3d40a5a459b1db3535f2b72fa921e887220203089dc10c7ac6db54f91329af617333db388cead0c231f723379d1b99030b02dc473044022062eb7a556107a7c73f45ac4ab5a1dddf6f7075fb1275969a7f383efff784bcb202200c05dbb7470dbf2f08557dd356c7325c1ed30913e996cd3840945db12228da5f010103040100000001042200208c2353173743b595dfb4a07b72ba8e42e3797da74e87fe7d9d7497e3b2028903010547522103089dc10c7ac6db54f91329af617333db388cead0c231f723379d1b99030b02dc21023add904f3d6dcf59ddb906b0dee23529b7ffb9ed50e5e86151926860221f0e7352ae2206023add904f3d6dcf59ddb906b0dee23529b7ffb9ed50e5e86151926860221f0e7310d90c6a4f000000800000008003000080220603089dc10c7ac6db54f91329af617333db388cead0c231f723379d1b99030b02dc10d90c6a4f00000080000000800200008000220203a9a4c37f5996d3aa25dbac6b570af0650394492942460b354753ed9eeca5877110d90c6a4f000000800000008004000080002202027f6399757d2eff55a136ad02c684b1838b6556e5f1b6b34282a94b6b5005109610d90c6a4f00000080000000800500008000</pre>
* Base64 String: <pre>cHNidP8BAJoCAAAAAljoeiG1ba8MI76OcHBFbDNvfLqlyHV5JPVFiHuyq911AAAAAAD/////g40EJ9DsZQpoqka7CwmK6kQiwHGyyng1Kgd5WdB86h0BAAAAAP////8CcKrwCAAAAAAWABTYXCtx0AYLCcmIauuBXlCZHdoSTQDh9QUAAAAAFgAUAK6pouXw+HaliN9VRuh0LR2HAI8AAAAAAAEAuwIAAAABqtc5MQGL0l+ErkALaISL4J23BurCrBgpi6vucatlb4sAAAAASEcwRAIgWPb8fGoz4bMVSNSByCbAFb0wE1qtQs1neQ2rZtKtJDsCIEoc7SYExnNbY5PltBaR3XiwDwxZQvufdRhW+qk4FX26Af7///8CgPD6AgAAAAAXqRQPuUY0IWlrgsgzryQceMF9295JNIfQ8gonAQAAABepFCnKdPigj4GZlCgYXJe12FLkBj9hh2UAAAAiAgKVg785rgpgl0etGZrd1jT6YQhVnWxc05tMIYPxq5bgf0cwRAIgdAGK1BgAl7hzMjwAFXILNoTMgSOJEEjn282bVa1nnJkCIHPTabdA4+tT3O+jOCPIBwUUylWn3ZVE8VfBZ5EyYRGMAQEDBAEAAAABBEdSIQKVg785rgpgl0etGZrd1jT6YQhVnWxc05tMIYPxq5bgfyEC2rYf9JoU22p9ArDNH7t4/EsYMStbTlTa5Nui+/71NtdSriIGApWDvzmuCmCXR60Zmt3WNPphCFWdbFzTm0whg/GrluB/ENkMak8AAACAAAAAgAAAAIAiBgLath/0mhTban0CsM0fu3j8SxgxK1tOVNrk26L7/vU21xDZDGpPAAAAgAAAAIABAACAAAEBIADC6wsAAAAAF6kUt/X69A49QKWkWbHbNTXyty+pIeiHIgIDCJ3BDHrG21T5EymvYXMz2ziM6tDCMfcjN50bmQMLAtxHMEQCIGLrelVhB6fHP0WsSrWh3d9vcHX7EnWWmn84Pv/3hLyyAiAMBdu3Rw2/LwhVfdNWxzJcHtMJE+mWzThAlF2xIijaXwEBAwQBAAAAAQQiACCMI1MXN0O1ld+0oHtyuo5C43l9p06H/n2ddJfjsgKJAwEFR1IhAwidwQx6xttU+RMpr2FzM9s4jOrQwjH3IzedG5kDCwLcIQI63ZBPPW3PWd25BrDe4jUpt/+57VDl6GFRkmhgIh8Oc1KuIgYCOt2QTz1tz1nduQaw3uI1Kbf/ue1Q5ehhUZJoYCIfDnMQ2QxqTwAAAIAAAACAAwAAgCIGAwidwQx6xttU+RMpr2FzM9s4jOrQwjH3IzedG5kDCwLcENkMak8AAACAAAAAgAIAAIAAIgIDqaTDf1mW06ol26xrVwrwZQOUSSlCRgs1R1Ptnuylh3EQ2QxqTwAAAIAAAACABAAAgAAiAgJ/Y5l1fS7/VaE2rQLGhLGDi2VW5fG2s0KCqUtrUAUQlhDZDGpPAAAAgAAAAIAFAACAAA==</pre>

Given the above updated PSBT, a signer with the following keys:
* <tt>cT7J9YpCwY3AVRFSjN6ukeEeWY6mhpbJPxRaDaP5QTdygQRxP9Au</tt> (<tt>m/0'/0'/1'</tt>)
* <tt>cNBc3SWUip9PPm1GjRoLEJT6T41iNzCYtD7qro84FMnM5zEqeJsE</tt> (<tt>m/0'/0'/3'</tt>)
must create this PSBT:

* Bytes in Hex: <pre>70736274ff01009a020000000258e87a21b56daf0c23be8e7070456c336f7cbaa5c8757924f545887bb2abdd750000000000ffffffff838d0427d0ec650a68aa46bb0b098aea4422c071b2ca78352a077959d07cea1d0100000000ffffffff0270aaf00800000000160014d85c2b71d0060b09c9886aeb815e50991dda124d00e1f5050000000016001400aea9a2e5f0f876a588df5546e8742d1d87008f00000000000100bb0200000001aad73931018bd25f84ae400b68848be09db706eac2ac18298babee71ab656f8b0000000048473044022058f6fc7c6a33e1b31548d481c826c015bd30135aad42cd67790dab66d2ad243b02204a1ced2604c6735b6393e5b41691dd78b00f0c5942fb9f751856faa938157dba01feffffff0280f0fa020000000017a9140fb9463421696b82c833af241c78c17ddbde493487d0f20a270100000017a91429ca74f8a08f81999428185c97b5d852e4063f618765000000220202dab61ff49a14db6a7d02b0cd1fbb78fc4b18312b5b4e54dae4dba2fbfef536d7483045022100f61038b308dc1da865a34852746f015772934208c6d24454393cd99bdf2217770220056e675a675a6d0a02b85b14e5e29074d8a25a9b5760bea2816f661910a006ea01010304010000000104475221029583bf39ae0a609747ad199addd634fa6108559d6c5cd39b4c2183f1ab96e07f2102dab61ff49a14db6a7d02b0cd1fbb78fc4b18312b5b4e54dae4dba2fbfef536d752ae2206029583bf39ae0a609747ad199addd634fa6108559d6c5cd39b4c2183f1ab96e07f10d90c6a4f000000800000008000000080220602dab61ff49a14db6a7d02b0cd1fbb78fc4b18312b5b4e54dae4dba2fbfef536d710d90c6a4f0000008000000080010000800001012000c2eb0b0000000017a914b7f5faf40e3d40a5a459b1db3535f2b72fa921e8872202023add904f3d6dcf59ddb906b0dee23529b7ffb9ed50e5e86151926860221f0e73473044022065f45ba5998b59a27ffe1a7bed016af1f1f90d54b3aa8f7450aa5f56a25103bd02207f724703ad1edb96680b284b56d4ffcb88f7fb759eabbe08aa30f29b851383d2010103040100000001042200208c2353173743b595dfb4a07b72ba8e42e3797da74e87fe7d9d7497e3b2028903010547522103089dc10c7ac6db54f91329af617333db388cead0c231f723379d1b99030b02dc21023add904f3d6dcf59ddb906b0dee23529b7ffb9ed50e5e86151926860221f0e7352ae2206023add904f3d6dcf59ddb906b0dee23529b7ffb9ed50e5e86151926860221f0e7310d90c6a4f000000800000008003000080220603089dc10c7ac6db54f91329af617333db388cead0c231f723379d1b99030b02dc10d90c6a4f00000080000000800200008000220203a9a4c37f5996d3aa25dbac6b570af0650394492942460b354753ed9eeca5877110d90c6a4f000000800000008004000080002202027f6399757d2eff55a136ad02c684b1838b6556e5f1b6b34282a94b6b5005109610d90c6a4f00000080000000800500008000</pre>
* Base64 String: <pre>cHNidP8BAJoCAAAAAljoeiG1ba8MI76OcHBFbDNvfLqlyHV5JPVFiHuyq911AAAAAAD/////g40EJ9DsZQpoqka7CwmK6kQiwHGyyng1Kgd5WdB86h0BAAAAAP////8CcKrwCAAAAAAWABTYXCtx0AYLCcmIauuBXlCZHdoSTQDh9QUAAAAAFgAUAK6pouXw+HaliN9VRuh0LR2HAI8AAAAAAAEAuwIAAAABqtc5MQGL0l+ErkALaISL4J23BurCrBgpi6vucatlb4sAAAAASEcwRAIgWPb8fGoz4bMVSNSByCbAFb0wE1qtQs1neQ2rZtKtJDsCIEoc7SYExnNbY5PltBaR3XiwDwxZQvufdRhW+qk4FX26Af7///8CgPD6AgAAAAAXqRQPuUY0IWlrgsgzryQceMF9295JNIfQ8gonAQAAABepFCnKdPigj4GZlCgYXJe12FLkBj9hh2UAAAAiAgLath/0mhTban0CsM0fu3j8SxgxK1tOVNrk26L7/vU210gwRQIhAPYQOLMI3B2oZaNIUnRvAVdyk0IIxtJEVDk82ZvfIhd3AiAFbmdaZ1ptCgK4WxTl4pB02KJam1dgvqKBb2YZEKAG6gEBAwQBAAAAAQRHUiEClYO/Oa4KYJdHrRma3dY0+mEIVZ1sXNObTCGD8auW4H8hAtq2H/SaFNtqfQKwzR+7ePxLGDErW05U2uTbovv+9TbXUq4iBgKVg785rgpgl0etGZrd1jT6YQhVnWxc05tMIYPxq5bgfxDZDGpPAAAAgAAAAIAAAACAIgYC2rYf9JoU22p9ArDNH7t4/EsYMStbTlTa5Nui+/71NtcQ2QxqTwAAAIAAAACAAQAAgAABASAAwusLAAAAABepFLf1+vQOPUClpFmx2zU18rcvqSHohyICAjrdkE89bc9Z3bkGsN7iNSm3/7ntUOXoYVGSaGAiHw5zRzBEAiBl9FulmYtZon/+GnvtAWrx8fkNVLOqj3RQql9WolEDvQIgf3JHA60e25ZoCyhLVtT/y4j3+3Weq74IqjDym4UTg9IBAQMEAQAAAAEEIgAgjCNTFzdDtZXftKB7crqOQuN5fadOh/59nXSX47ICiQMBBUdSIQMIncEMesbbVPkTKa9hczPbOIzq0MIx9yM3nRuZAwsC3CECOt2QTz1tz1nduQaw3uI1Kbf/ue1Q5ehhUZJoYCIfDnNSriIGAjrdkE89bc9Z3bkGsN7iNSm3/7ntUOXoYVGSaGAiHw5zENkMak8AAACAAAAAgAMAAIAiBgMIncEMesbbVPkTKa9hczPbOIzq0MIx9yM3nRuZAwsC3BDZDGpPAAAAgAAAAIACAACAACICA6mkw39ZltOqJdusa1cK8GUDlEkpQkYLNUdT7Z7spYdxENkMak8AAACAAAAAgAQAAIAAIgICf2OZdX0u/1WhNq0CxoSxg4tlVuXxtrNCgqlLa1AFEJYQ2QxqTwAAAIAAAACABQAAgAA=</pre>

Given both of the above PSBTs, a combiner must create this PSBT:

* Bytes in Hex: <pre>70736274ff01009a020000000258e87a21b56daf0c23be8e7070456c336f7cbaa5c8757924f545887bb2abdd750000000000ffffffff838d0427d0ec650a68aa46bb0b098aea4422c071b2ca78352a077959d07cea1d0100000000ffffffff0270aaf00800000000160014d85c2b71d0060b09c9886aeb815e50991dda124d00e1f5050000000016001400aea9a2e5f0f876a588df5546e8742d1d87008f00000000000100bb0200000001aad73931018bd25f84ae400b68848be09db706eac2ac18298babee71ab656f8b0000000048473044022058f6fc7c6a33e1b31548d481c826c015bd30135aad42cd67790dab66d2ad243b02204a1ced2604c6735b6393e5b41691dd78b00f0c5942fb9f751856faa938157dba01feffffff0280f0fa020000000017a9140fb9463421696b82c833af241c78c17ddbde493487d0f20a270100000017a91429ca74f8a08f81999428185c97b5d852e4063f6187650000002202029583bf39ae0a609747ad199addd634fa6108559d6c5cd39b4c2183f1ab96e07f473044022074018ad4180097b873323c0015720b3684cc8123891048e7dbcd9b55ad679c99022073d369b740e3eb53dcefa33823c8070514ca55a7dd9544f157c167913261118c01220202dab61ff49a14db6a7d02b0cd1fbb78fc4b18312b5b4e54dae4dba2fbfef536d7483045022100f61038b308dc1da865a34852746f015772934208c6d24454393cd99bdf2217770220056e675a675a6d0a02b85b14e5e29074d8a25a9b5760bea2816f661910a006ea01010304010000000104475221029583bf39ae0a609747ad199addd634fa6108559d6c5cd39b4c2183f1ab96e07f2102dab61ff49a14db6a7d02b0cd1fbb78fc4b18312b5b4e54dae4dba2fbfef536d752ae2206029583bf39ae0a609747ad199addd634fa6108559d6c5cd39b4c2183f1ab96e07f10d90c6a4f000000800000008000000080220602dab61ff49a14db6a7d02b0cd1fbb78fc4b18312b5b4e54dae4dba2fbfef536d710d90c6a4f0000008000000080010000800001012000c2eb0b0000000017a914b7f5faf40e3d40a5a459b1db3535f2b72fa921e887220203089dc10c7ac6db54f91329af617333db388cead0c231f723379d1b99030b02dc473044022062eb7a556107a7c73f45ac4ab5a1dddf6f7075fb1275969a7f383efff784bcb202200c05dbb7470dbf2f08557dd356c7325c1ed30913e996cd3840945db12228da5f012202023add904f3d6dcf59ddb906b0dee23529b7ffb9ed50e5e86151926860221f0e73473044022065f45ba5998b59a27ffe1a7bed016af1f1f90d54b3aa8f7450aa5f56a25103bd02207f724703ad1edb96680b284b56d4ffcb88f7fb759eabbe08aa30f29b851383d2010103040100000001042200208c2353173743b595dfb4a07b72ba8e42e3797da74e87fe7d9d7497e3b2028903010547522103089dc10c7ac6db54f91329af617333db388cead0c231f723379d1b99030b02dc21023add904f3d6dcf59ddb906b0dee23529b7ffb9ed50e5e86151926860221f0e7352ae2206023add904f3d6dcf59ddb906b0dee23529b7ffb9ed50e5e86151926860221f0e7310d90c6a4f000000800000008003000080220603089dc10c7ac6db54f91329af617333db388cead0c231f723379d1b99030b02dc10d90c6a4f00000080000000800200008000220203a9a4c37f5996d3aa25dbac6b570af0650394492942460b354753ed9eeca5877110d90c6a4f000000800000008004000080002202027f6399757d2eff55a136ad02c684b1838b6556e5f1b6b34282a94b6b5005109610d90c6a4f00000080000000800500008000</pre>
* Base64 String: <pre>cHNidP8BAJoCAAAAAljoeiG1ba8MI76OcHBFbDNvfLqlyHV5JPVFiHuyq911AAAAAAD/////g40EJ9DsZQpoqka7CwmK6kQiwHGyyng1Kgd5WdB86h0BAAAAAP////8CcKrwCAAAAAAWABTYXCtx0AYLCcmIauuBXlCZHdoSTQDh9QUAAAAAFgAUAK6pouXw+HaliN9VRuh0LR2HAI8AAAAAAAEAuwIAAAABqtc5MQGL0l+ErkALaISL4J23BurCrBgpi6vucatlb4sAAAAASEcwRAIgWPb8fGoz4bMVSNSByCbAFb0wE1qtQs1neQ2rZtKtJDsCIEoc7SYExnNbY5PltBaR3XiwDwxZQvufdRhW+qk4FX26Af7///8CgPD6AgAAAAAXqRQPuUY0IWlrgsgzryQceMF9295JNIfQ8gonAQAAABepFCnKdPigj4GZlCgYXJe12FLkBj9hh2UAAAAiAgKVg785rgpgl0etGZrd1jT6YQhVnWxc05tMIYPxq5bgf0cwRAIgdAGK1BgAl7hzMjwAFXILNoTMgSOJEEjn282bVa1nnJkCIHPTabdA4+tT3O+jOCPIBwUUylWn3ZVE8VfBZ5EyYRGMASICAtq2H/SaFNtqfQKwzR+7ePxLGDErW05U2uTbovv+9TbXSDBFAiEA9hA4swjcHahlo0hSdG8BV3KTQgjG0kRUOTzZm98iF3cCIAVuZ1pnWm0KArhbFOXikHTYolqbV2C+ooFvZhkQoAbqAQEDBAEAAAABBEdSIQKVg785rgpgl0etGZrd1jT6YQhVnWxc05tMIYPxq5bgfyEC2rYf9JoU22p9ArDNH7t4/EsYMStbTlTa5Nui+/71NtdSriIGApWDvzmuCmCXR60Zmt3WNPphCFWdbFzTm0whg/GrluB/ENkMak8AAACAAAAAgAAAAIAiBgLath/0mhTban0CsM0fu3j8SxgxK1tOVNrk26L7/vU21xDZDGpPAAAAgAAAAIABAACAAAEBIADC6wsAAAAAF6kUt/X69A49QKWkWbHbNTXyty+pIeiHIgIDCJ3BDHrG21T5EymvYXMz2ziM6tDCMfcjN50bmQMLAtxHMEQCIGLrelVhB6fHP0WsSrWh3d9vcHX7EnWWmn84Pv/3hLyyAiAMBdu3Rw2/LwhVfdNWxzJcHtMJE+mWzThAlF2xIijaXwEiAgI63ZBPPW3PWd25BrDe4jUpt/+57VDl6GFRkmhgIh8Oc0cwRAIgZfRbpZmLWaJ//hp77QFq8fH5DVSzqo90UKpfVqJRA70CIH9yRwOtHtuWaAsoS1bU/8uI9/t1nqu+CKow8puFE4PSAQEDBAEAAAABBCIAIIwjUxc3Q7WV37Sge3K6jkLjeX2nTof+fZ10l+OyAokDAQVHUiEDCJ3BDHrG21T5EymvYXMz2ziM6tDCMfcjN50bmQMLAtwhAjrdkE89bc9Z3bkGsN7iNSm3/7ntUOXoYVGSaGAiHw5zUq4iBgI63ZBPPW3PWd25BrDe4jUpt/+57VDl6GFRkmhgIh8OcxDZDGpPAAAAgAAAAIADAACAIgYDCJ3BDHrG21T5EymvYXMz2ziM6tDCMfcjN50bmQMLAtwQ2QxqTwAAAIAAAACAAgAAgAAiAgOppMN/WZbTqiXbrGtXCvBlA5RJKUJGCzVHU+2e7KWHcRDZDGpPAAAAgAAAAIAEAACAACICAn9jmXV9Lv9VoTatAsaEsYOLZVbl8bazQoKpS2tQBRCWENkMak8AAACAAAAAgAUAAIAA</pre>

Given the above PSBT, an input finalizer must create this PSBT:

* Bytes in Hex: <pre>70736274ff01009a020000000258e87a21b56daf0c23be8e7070456c336f7cbaa5c8757924f545887bb2abdd750000000000ffffffff838d0427d0ec650a68aa46bb0b098aea4422c071b2ca78352a077959d07cea1d0100000000ffffffff0270aaf00800000000160014d85c2b71d0060b09c9886aeb815e50991dda124d00e1f5050000000016001400aea9a2e5f0f876a588df5546e8742d1d87008f00000000000100bb0200000001aad73931018bd25f84ae400b68848be09db706eac2ac18298babee71ab656f8b0000000048473044022058f6fc7c6a33e1b31548d481c826c015bd30135aad42cd67790dab66d2ad243b02204a1ced2604c6735b6393e5b41691dd78b00f0c5942fb9f751856faa938157dba01feffffff0280f0fa020000000017a9140fb9463421696b82c833af241c78c17ddbde493487d0f20a270100000017a91429ca74f8a08f81999428185c97b5d852e4063f6187650000000107da00473044022074018ad4180097b873323c0015720b3684cc8123891048e7dbcd9b55ad679c99022073d369b740e3eb53dcefa33823c8070514ca55a7dd9544f157c167913261118c01483045022100f61038b308dc1da865a34852746f015772934208c6d24454393cd99bdf2217770220056e675a675a6d0a02b85b14e5e29074d8a25a9b5760bea2816f661910a006ea01475221029583bf39ae0a609747ad199addd634fa6108559d6c5cd39b4c2183f1ab96e07f2102dab61ff49a14db6a7d02b0cd1fbb78fc4b18312b5b4e54dae4dba2fbfef536d752ae0001012000c2eb0b0000000017a914b7f5faf40e3d40a5a459b1db3535f2b72fa921e8870107232200208c2353173743b595dfb4a07b72ba8e42e3797da74e87fe7d9d7497e3b20289030108da0400473044022062eb7a556107a7c73f45ac4ab5a1dddf6f7075fb1275969a7f383efff784bcb202200c05dbb7470dbf2f08557dd356c7325c1ed30913e996cd3840945db12228da5f01473044022065f45ba5998b59a27ffe1a7bed016af1f1f90d54b3aa8f7450aa5f56a25103bd02207f724703ad1edb96680b284b56d4ffcb88f7fb759eabbe08aa30f29b851383d20147522103089dc10c7ac6db54f91329af617333db388cead0c231f723379d1b99030b02dc21023add904f3d6dcf59ddb906b0dee23529b7ffb9ed50e5e86151926860221f0e7352ae00220203a9a4c37f5996d3aa25dbac6b570af0650394492942460b354753ed9eeca5877110d90c6a4f000000800000008004000080002202027f6399757d2eff55a136ad02c684b1838b6556e5f1b6b34282a94b6b5005109610d90c6a4f00000080000000800500008000</pre>
* Base64 String: <pre>cHNidP8BAJoCAAAAAljoeiG1ba8MI76OcHBFbDNvfLqlyHV5JPVFiHuyq911AAAAAAD/////g40EJ9DsZQpoqka7CwmK6kQiwHGyyng1Kgd5WdB86h0BAAAAAP////8CcKrwCAAAAAAWABTYXCtx0AYLCcmIauuBXlCZHdoSTQDh9QUAAAAAFgAUAK6pouXw+HaliN9VRuh0LR2HAI8AAAAAAAEAuwIAAAABqtc5MQGL0l+ErkALaISL4J23BurCrBgpi6vucatlb4sAAAAASEcwRAIgWPb8fGoz4bMVSNSByCbAFb0wE1qtQs1neQ2rZtKtJDsCIEoc7SYExnNbY5PltBaR3XiwDwxZQvufdRhW+qk4FX26Af7///8CgPD6AgAAAAAXqRQPuUY0IWlrgsgzryQceMF9295JNIfQ8gonAQAAABepFCnKdPigj4GZlCgYXJe12FLkBj9hh2UAAAABB9oARzBEAiB0AYrUGACXuHMyPAAVcgs2hMyBI4kQSOfbzZtVrWecmQIgc9Npt0Dj61Pc76M4I8gHBRTKVafdlUTxV8FnkTJhEYwBSDBFAiEA9hA4swjcHahlo0hSdG8BV3KTQgjG0kRUOTzZm98iF3cCIAVuZ1pnWm0KArhbFOXikHTYolqbV2C+ooFvZhkQoAbqAUdSIQKVg785rgpgl0etGZrd1jT6YQhVnWxc05tMIYPxq5bgfyEC2rYf9JoU22p9ArDNH7t4/EsYMStbTlTa5Nui+/71NtdSrgABASAAwusLAAAAABepFLf1+vQOPUClpFmx2zU18rcvqSHohwEHIyIAIIwjUxc3Q7WV37Sge3K6jkLjeX2nTof+fZ10l+OyAokDAQjaBABHMEQCIGLrelVhB6fHP0WsSrWh3d9vcHX7EnWWmn84Pv/3hLyyAiAMBdu3Rw2/LwhVfdNWxzJcHtMJE+mWzThAlF2xIijaXwFHMEQCIGX0W6WZi1mif/4ae+0BavHx+Q1Us6qPdFCqX1aiUQO9AiB/ckcDrR7blmgLKEtW1P/LiPf7dZ6rvgiqMPKbhROD0gFHUiEDCJ3BDHrG21T5EymvYXMz2ziM6tDCMfcjN50bmQMLAtwhAjrdkE89bc9Z3bkGsN7iNSm3/7ntUOXoYVGSaGAiHw5zUq4AIgIDqaTDf1mW06ol26xrVwrwZQOUSSlCRgs1R1Ptnuylh3EQ2QxqTwAAAIAAAACABAAAgAAiAgJ/Y5l1fS7/VaE2rQLGhLGDi2VW5fG2s0KCqUtrUAUQlhDZDGpPAAAAgAAAAIAFAACAAA==</pre>

Given the above PSBT, a transaction extractor must create this Bitcoin transaction:

* Bytes in Hex: <pre>0200000000010258e87a21b56daf0c23be8e7070456c336f7cbaa5c8757924f545887bb2abdd7500000000da00473044022074018ad4180097b873323c0015720b3684cc8123891048e7dbcd9b55ad679c99022073d369b740e3eb53dcefa33823c8070514ca55a7dd9544f157c167913261118c01483045022100f61038b308dc1da865a34852746f015772934208c6d24454393cd99bdf2217770220056e675a675a6d0a02b85b14e5e29074d8a25a9b5760bea2816f661910a006ea01475221029583bf39ae0a609747ad199addd634fa6108559d6c5cd39b4c2183f1ab96e07f2102dab61ff49a14db6a7d02b0cd1fbb78fc4b18312b5b4e54dae4dba2fbfef536d752aeffffffff838d0427d0ec650a68aa46bb0b098aea4422c071b2ca78352a077959d07cea1d01000000232200208c2353173743b595dfb4a07b72ba8e42e3797da74e87fe7d9d7497e3b2028903ffffffff0270aaf00800000000160014d85c2b71d0060b09c9886aeb815e50991dda124d00e1f5050000000016001400aea9a2e5f0f876a588df5546e8742d1d87008f000400473044022062eb7a556107a7c73f45ac4ab5a1dddf6f7075fb1275969a7f383efff784bcb202200c05dbb7470dbf2f08557dd356c7325c1ed30913e996cd3840945db12228da5f01473044022065f45ba5998b59a27ffe1a7bed016af1f1f90d54b3aa8f7450aa5f56a25103bd02207f724703ad1edb96680b284b56d4ffcb88f7fb759eabbe08aa30f29b851383d20147522103089dc10c7ac6db54f91329af617333db388cead0c231f723379d1b99030b02dc21023add904f3d6dcf59ddb906b0dee23529b7ffb9ed50e5e86151926860221f0e7352ae00000000</pre>

Given these two PSBTs with unknown key-value pairs:
* Bytes in Hex: <pre>70736274ff01003f0200000001ffffffffffffffffffffffffffffffffffffffffffffffffffffffffffffffff0000000000ffffffff010000000000000000036a0100000000000af00102030405060708090f0102030405060708090a0b0c0d0e0f000af00102030405060708090f0102030405060708090a0b0c0d0e0f000af00102030405060708090f0102030405060708090a0b0c0d0e0f00</pre>
** Base64 String: <pre>cHNidP8BAD8CAAAAAf//////////////////////////////////////////AAAAAAD/////AQAAAAAAAAAAA2oBAAAAAAAK8AECAwQFBgcICQ8BAgMEBQYHCAkKCwwNDg8ACvABAgMEBQYHCAkPAQIDBAUGBwgJCgsMDQ4PAArwAQIDBAUGBwgJDwECAwQFBgcICQoLDA0ODwA=</pre>

* Bytes in Hex: <pre>70736274ff01003f0200000001ffffffffffffffffffffffffffffffffffffffffffffffffffffffffffffffff0000000000ffffffff010000000000000000036a0100000000000af00102030405060708100f0102030405060708090a0b0c0d0e0f000af00102030405060708100f0102030405060708090a0b0c0d0e0f000af00102030405060708100f0102030405060708090a0b0c0d0e0f00</pre>
** Base64 String: <pre>cHNidP8BAD8CAAAAAf//////////////////////////////////////////AAAAAAD/////AQAAAAAAAAAAA2oBAAAAAAAK8AECAwQFBgcIEA8BAgMEBQYHCAkKCwwNDg8ACvABAgMEBQYHCBAPAQIDBAUGBwgJCgsMDQ4PAArwAQIDBAUGBwgQDwECAwQFBgcICQoLDA0ODwA=</pre>

A combiner which orders keys lexicographically must produce the following PSBT:

* Bytes in Hex: <pre>70736274ff01003f0200000001ffffffffffffffffffffffffffffffffffffffffffffffffffffffffffffffff0000000000ffffffff010000000000000000036a0100000000000af00102030405060708090f0102030405060708090a0b0c0d0e0f0af00102030405060708100f0102030405060708090a0b0c0d0e0f000af00102030405060708090f0102030405060708090a0b0c0d0e0f0af00102030405060708100f0102030405060708090a0b0c0d0e0f000af00102030405060708090f0102030405060708090a0b0c0d0e0f0af00102030405060708100f0102030405060708090a0b0c0d0e0f00</pre>
* Base64 String: <pre>cHNidP8BAD8CAAAAAf//////////////////////////////////////////AAAAAAD/////AQAAAAAAAAAAA2oBAAAAAAAK8AECAwQFBgcICQ8BAgMEBQYHCAkKCwwNDg8K8AECAwQFBgcIEA8BAgMEBQYHCAkKCwwNDg8ACvABAgMEBQYHCAkPAQIDBAUGBwgJCgsMDQ4PCvABAgMEBQYHCBAPAQIDBAUGBwgJCgsMDQ4PAArwAQIDBAUGBwgJDwECAwQFBgcICQoLDA0ODwrwAQIDBAUGBwgQDwECAwQFBgcICQoLDA0ODwA=</pre>

==Rationale==

<references/>

==Reference implementation==

The reference implementation of the PSBT format is available at https://github.com/achow101/bitcoin/tree/psbt.

==Acknowledgements==

Special thanks to Pieter Wuille for suggesting that such a transaction format should be made
and for coming up with the name and abbreviation of PSBT.

Thanks to Pieter Wuille, Gregory Maxwell, Jonathan Underwood, Daniel Cousens and those who commented on the bitcoin-dev mailing list for additional comments
and suggestions for improving this proposal.<|MERGE_RESOLUTION|>--- conflicted
+++ resolved
@@ -184,15 +184,9 @@
 |-
 | Proprietary Use Type
 | <tt>PSBT_GLOBAL_PROPRIETARY = 0xFC</tt>
-<<<<<<< HEAD
-| <tt><identifierlen> <identifier> <subtype> <subkeydata></tt>
-| Compact size unsigned integer <tt><identifierlen></tt>, followed by identifier prefix of that length <tt><identifier></tt>, followed by a subtype <tt><subtype></tt>, followed by the key data itself <tt><subkeydata></tt>.
-| <tt><data></tt>
-=======
 | <tt><compact size uint identifier length> <bytes identifier> <compact size uint subtype> <bytes subkeydata></tt>
 | Compact size unsigned integer of the length of the identifier, followed by identifier prefix, followed by a compact size unsigned integer subtype, followed by the key data itself.
 | <tt><bytes data></tt>
->>>>>>> 2d9e431f
 | Any value data as defined by the proprietary type user.
 |
 |
@@ -491,15 +485,9 @@
 |-
 | Proprietary Use Type
 | <tt>PSBT_IN_PROPRIETARY = 0xFC</tt>
-<<<<<<< HEAD
-| <tt><identifierlen> <identifier> <subtype> <subkeydata></tt>
-| Compact size unsigned integer <tt><identifierlen></tt>, followed by identifier prefix of that length <tt><identifier></tt>, followed by a subtype <tt><subtype></tt>, followed by the key data itself <tt><subkeydata></tt>.
-| <tt><data></tt>
-=======
 | <tt><compact size uint identifier length> <bytes identifier> <compact size uint subtype> <bytes subkeydata></tt>
 | Compact size unsigned integer of the length of the identifier, followed by identifier prefix, followed by a compact size unsigned integer subtype, followed by the key data itself.
 | <tt><bytes data></tt>
->>>>>>> 2d9e431f
 | Any value data as defined by the proprietary type user.
 |
 |
@@ -613,15 +601,9 @@
 |-
 | Proprietary Use Type
 | <tt>PSBT_OUT_PROPRIETARY = 0xFC</tt>
-<<<<<<< HEAD
-| <tt><identifierlen> <identifier> <subtype> <subkeydata></tt>
-| Compact size unsigned integer <tt><identifierlen></tt>, followed by identifier prefix of that length <tt><identifier></tt>, followed by a subtype <tt><subtype></tt>, followed by the key data itself <tt><subkeydata></tt>.
-| <tt><data></tt>
-=======
 | <tt><compact size uint identifier length> <bytes identifier> <compact size uint subtype> <bytes subkeydata></tt>
 | Compact size unsigned integer of the length of the identifier, followed by identifier prefix, followed by a compact size unsigned integer subtype, followed by the key data itself.
 | <tt><bytes data></tt>
->>>>>>> 2d9e431f
 | Any value data as defined by the proprietary type user.
 |
 |
@@ -650,13 +632,8 @@
 
 ===Proprietary Use Type===
 
-<<<<<<< HEAD
-For all global, per-input, and per-output maps, the types <tt>0xFC</tt> is reserved for proprietary use.
+For all global, per-input, and per-output maps, the type <tt>0xFC</tt> is reserved for proprietary use.
 The proprietary use type requires keys that follow the type with a compact size unsigned integer representing the length of the string identifier, followed by the string identifier, then a subtype, and finally any key data.
-=======
-For all global, per-input, and per-output maps, the type <tt>0xFC</tt> is reserved for proprietary use.
-The proprietary use type requires keys that follow the type with a compact size unsigned integer representing the length of the string identifer, followed by the string identifier, then a subtype, and finally any key data.
->>>>>>> 2d9e431f
 
 The identifier can be any variable length string that software can use to identify whether the particular data in the proprietary type can be used by it.
 It can also be the empty string although this is not recommended.

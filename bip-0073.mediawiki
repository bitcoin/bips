<pre>
  BIP: 73
  Title: Use "Accept" header for response type negotiation with Payment Request URLs
  Author: Stephen Pair <stephen@bitpay.com>
<<<<<<< HEAD
  Comments-Summary: No comments yet.
  Comments-URI: https://en.bitcoin.it/wiki/BIP_Comments:BIP_0073
  Status: Draft
=======
  Status: Final
>>>>>>> bac34a1e
  Type: Standards Track
  Created: 2013-08-27
</pre>

==Abstract==

This BIP describes an enhancement to the payment protocol ([[bip-0070.mediawiki|BIP 70]])
that addresses the need for short URLs when scanning from QR codes.  It
generalizes the specification for the behavior of a payment request URL in a
way that allows the client and server to negotiate the content of the
response using the HTTP Accept: header field.  Specifically, the client
can indicate to the server whether it prefers to receive a bitcoin URI or
a payment request.

Implementation of this BIP does not require full payment request ([[bip-0070.mediawiki|BIP 70]]) support.

==Motivation==

The payment protocol augments the bitcoin: uri scheme with an additional
"payment" parameter that specifies a URL where a payment request can be
downloaded.  This creates long URIs that, when rendered as a QR code, have
a high information density.  Dense QR codes can be difficult to scan resulting
in a more frustrating user experience.  The goal is to create a standard that
would allow QR scanning wallets to use less dense QR codes.  It also makes
general purpose QR code scanners more usable with bitcoin accepting
websites.

==Specification==

QR scanning wallets will consider a non bitcoin URI scanned from a QR code to
be an end point where either a bitcoin URI or a payment request can be obtained.

A wallet client uses the Accept: HTTP header to specify whether it can accept
a payment request, a URI, or both.  A media type of text/uri-list specifies that
the client accepts a bitcoin URI. A media type of application/bitcoin-paymentrequest
specifies that the client can process a payment request.  In the absence of an
Accept: header, the server is expected to respond with text/html suitable for
rendering in a browser.  An HTML response will ensure that QR codes scanned
by non Bitcoin wallet QR scanners are useful (they could render an HTML page
with a payment link that when clicked would open a wallet on the device).

It is not required that the client and server support the full semantics of an
HTTP Accept header.  If application/bitcoin-paymentrequest is specified in the
header, the server should send a payment request regardless of anything else
specified in the Accept header.  If text/uri-list is specified (but not
application/bitcoin-paymentrequest), a valid Bitcoin URI should be returned.  If
neither is specified, the server can return an HTML page.  When a uri-list is returned
only the first item in the list is used (and expected to be a bitcoin URI), any additional
URIs should be ignored.

==Compatibility==

Only QR scanning wallets that implement this BIP will be able to process QR
codes containing payment request URLs.  There are two possible workarounds for QR
scanning wallets that do not implement this BIP: 1) the server gives the user an
option to change the QR code to a bitcoin: URI or 2) the user scans the code with
a generic QR code scanner.

In the second scenario, if the server responds with a webpage containing a link
to a bitcoin URI, the user can complete the payment by clicking that link provided
the user has a wallet installed on their device and it supports bitcoin URIs.  If the
wallet/device does not have support for bitcoin URIs, the user can fall back on
address copy/paste.

This BIP should be fully compatible with BIP 70 assuming it is required that wallets
implementing BIP 70 make use of the Accept: HTTP header when retrieving a
payment request.

==Examples==
The first image below is of a bitcoin URI with an amount and payment request
specified (note, this is a fairly minimal URI as it does not contain a
label and the request URL is of moderate size).  The second image is a QR
code with only the payment request url specified.

<img src=bip-0073/a.png></img><img src=bip-0073/b.png></img><|MERGE_RESOLUTION|>--- conflicted
+++ resolved
@@ -2,13 +2,9 @@
   BIP: 73
   Title: Use "Accept" header for response type negotiation with Payment Request URLs
   Author: Stephen Pair <stephen@bitpay.com>
-<<<<<<< HEAD
   Comments-Summary: No comments yet.
   Comments-URI: https://en.bitcoin.it/wiki/BIP_Comments:BIP_0073
-  Status: Draft
-=======
   Status: Final
->>>>>>> bac34a1e
   Type: Standards Track
   Created: 2013-08-27
 </pre>

--- conflicted
+++ resolved
@@ -1079,23 +1079,20 @@
 | Standard
 | Final
 |-
-<<<<<<< HEAD
+| [[bip-0345.mediawiki|345]]
+| Consensus (soft fork)
+| OP_VAULT
+| James O'Beirne, Greg Sanders, Anthony Towns
+| Standard
+| Draft
+|-
 | [[bip-0347.mediawiki|347]]
 | Consensus (soft fork)
 | OP_CAT in Tapscript
 | Ethan Heilman, Armin Sabouri
 | Standard
 | Draft
-|-
-=======
-| [[bip-0345.mediawiki|345]]
-| Consensus (soft fork)
-| OP_VAULT
-| James O'Beirne, Greg Sanders, Anthony Towns
-| Standard
-| Draft
-|- style="background-color: #cfffcf"
->>>>>>> 24a15a6a
+|- style="background-color: #cfffcf"
 | [[bip-0350.mediawiki|350]]
 | Applications
 | Bech32m format for v1+ witness addresses

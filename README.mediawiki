--- conflicted
+++ resolved
@@ -228,13 +228,8 @@
 | Fixed Length "version" Message (Relay-Transactions Field)
 | Amir Taaki
 | Standard
-<<<<<<< HEAD
-| Final
-|-
-=======
-| Draft
-|- style="background-color: #cfffcf"
->>>>>>> a74ea14b
+| Final
+|- style="background-color: #cfffcf"
 | [[bip-0061.mediawiki|61]]
 | Reject P2P message
 | Gavin Andresen
@@ -257,13 +252,8 @@
 | getutxo message
 | Mike Hearn
 | Standard
-<<<<<<< HEAD
-| Final
-|-
-=======
-| Draft
-|- style="background-color: #cfffcf"
->>>>>>> a74ea14b
+| Final
+|- style="background-color: #cfffcf"
 | [[bip-0065.mediawiki|65]]
 | OP_CHECKLOCKTIMEVERIFY
 | Peter Todd

People wishing to submit BIPs, first should propose their idea or document to the [https://lists.linuxfoundation.org/mailman/listinfo/bitcoin-dev bitcoin-dev@lists.linuxfoundation.org] mailing list. After discussion, please open a PR. After copy-editing and acceptance, it will be published here.

We are fairly liberal with approving BIPs, and try not to be too involved in decision making on behalf of the community. The exception is in very rare cases of dispute resolution when a decision is contentious and cannot be agreed upon. In those cases, the conservative option will always be preferred.

Having a BIP here does not make it a formally accepted standard until its status becomes Final or Active.

Those proposing changes should consider that ultimately consent may rest with the consensus of the Bitcoin users (see also: [https://en.bitcoin.it/wiki/Economic_majority economic majority]).

{| class="wikitable sortable" style="width: auto; text-align: center; font-size: smaller; table-layout: fixed;"
!Number
!Layer
!Title
!Owner
!Type
!Status
|- style="background-color: #ffcfcf"
| [[bip-0001.mediawiki|1]]
|
| BIP Purpose and Guidelines
| Amir Taaki
| Process
| Replaced
|- style="background-color: #cfffcf"
| [[bip-0002.mediawiki|2]]
|
| BIP process, revised
| Luke Dashjr
| Process
| Active
|-
| [[bip-0008.mediawiki|8]]
|
| Version bits with lock-in by height
| Shaolin Fry
| Informational
| Draft
|- style="background-color: #cfffcf"
| [[bip-0009.mediawiki|9]]
|
| Version bits with timeout and delay
| Pieter Wuille, Peter Todd, Greg Maxwell, Rusty Russell
| Informational
| Final
|- style="background-color: #ffcfcf"
| [[bip-0010.mediawiki|10]]
| Applications
| Multi-Sig Transaction Distribution
| Alan Reiner
| Informational
| Withdrawn
|- style="background-color: #cfffcf"
| [[bip-0011.mediawiki|11]]
| Applications
| M-of-N Standard Transactions
| Gavin Andresen
| Standard
| Final
|- style="background-color: #ffcfcf"
| [[bip-0012.mediawiki|12]]
| Consensus (soft fork)
| OP_EVAL
| Gavin Andresen
| Standard
| Withdrawn
|- style="background-color: #cfffcf"
| [[bip-0013.mediawiki|13]]
| Applications
| Address Format for pay-to-script-hash
| Gavin Andresen
| Standard
| Final
|- style="background-color: #cfffcf"
| [[bip-0014.mediawiki|14]]
| Peer Services
| Protocol Version and User Agent
| Amir Taaki, Patrick Strateman
| Standard
| Final
|-
| [[bip-0015.mediawiki|15]]
| Applications
| Aliases
| Amir Taaki
| Standard
| Deferred
|- style="background-color: #cfffcf"
| [[bip-0016.mediawiki|16]]
| Consensus (soft fork)
| Pay to Script Hash
| Gavin Andresen
| Standard
| Final
|- style="background-color: #ffcfcf"
| [[bip-0017.mediawiki|17]]
| Consensus (soft fork)
| OP_CHECKHASHVERIFY (CHV)
| Luke Dashjr
| Standard
| Withdrawn
|- style="background-color: #ffffcf"
| [[bip-0018.mediawiki|18]]
| Consensus (soft fork)
| hashScriptCheck
| Luke Dashjr
| Standard
| Proposed
|-
| [[bip-0019.mediawiki|19]]
| Applications
| M-of-N Standard Transactions (Low SigOp)
| Luke Dashjr
| Standard
| Draft
|- style="background-color: #ffcfcf"
| [[bip-0020.mediawiki|20]]
| Applications
| URI Scheme
| Luke Dashjr
| Standard
| Replaced
|- style="background-color: #cfffcf"
| [[bip-0021.mediawiki|21]]
| Applications
| URI Scheme
| Nils Schneider, Matt Corallo
| Standard
| Final
|- style="background-color: #cfffcf"
| [[bip-0022.mediawiki|22]]
| API/RPC
| getblocktemplate - Fundamentals
| Luke Dashjr
| Standard
| Final
|- style="background-color: #cfffcf"
| [[bip-0023.mediawiki|23]]
| API/RPC
| getblocktemplate - Pooled Mining
| Luke Dashjr
| Standard
| Final
|- style="background-color: #cfffcf"
| [[bip-0030.mediawiki|30]]
| Consensus (soft fork)
| Duplicate transactions
| Pieter Wuille
| Standard
| Final
|- style="background-color: #cfffcf"
| [[bip-0031.mediawiki|31]]
| Peer Services
| Pong message
| Mike Hearn
| Standard
| Final
|- style="background-color: #cfffcf"
| [[bip-0032.mediawiki|32]]
| Applications
| Hierarchical Deterministic Wallets
| Pieter Wuille
| Informational
| Final
|-
| [[bip-0033.mediawiki|33]]
| Peer Services
| Stratized Nodes
| Amir Taaki
| Standard
| Draft
|- style="background-color: #cfffcf"
| [[bip-0034.mediawiki|34]]
| Consensus (soft fork)
| Block v2, Height in Coinbase
| Gavin Andresen
| Standard
| Final
|- style="background-color: #cfffcf"
| [[bip-0035.mediawiki|35]]
| Peer Services
| mempool message
| Jeff Garzik
| Standard
| Final
|-
| [[bip-0036.mediawiki|36]]
| Peer Services
| Custom Services
| Stefan Thomas
| Standard
| Draft
|- style="background-color: #cfffcf"
| [[bip-0037.mediawiki|37]]
| Peer Services
| Connection Bloom filtering
| Mike Hearn, Matt Corallo
| Standard
| Final
|-
| [[bip-0038.mediawiki|38]]
| Applications
| Passphrase-protected private key
| Mike Caldwell, Aaron Voisine
| Standard
| Draft
|- style="background-color: #ffffcf"
| [[bip-0039.mediawiki|39]]
| Applications
| Mnemonic code for generating deterministic keys
| Marek Palatinus, Pavol Rusnak, Aaron Voisine, Sean Bowe
| Standard
| Proposed
|-
| 40
| API/RPC
| Stratum wire protocol
| Marek Palatinus
| Standard
| BIP number allocated
|-
| 41
| API/RPC
| Stratum mining protocol
| Marek Palatinus
| Standard
| BIP number allocated
|-style="background-color: #cfffcf"
| [[bip-0042.mediawiki|42]]
| Consensus (soft fork)
| A finite monetary supply for Bitcoin
| Pieter Wuille
| Standard
| Final
|-
| [[bip-0043.mediawiki|43]]
| Applications
| Purpose Field for Deterministic Wallets
| Marek Palatinus, Pavol Rusnak
| Informational
| Draft
|- style="background-color: #ffffcf"
| [[bip-0044.mediawiki|44]]
| Applications
| Multi-Account Hierarchy for Deterministic Wallets
| Marek Palatinus, Pavol Rusnak
| Standard
| Proposed
|- style="background-color: #ffffcf"
| [[bip-0045.mediawiki|45]]
| Applications
| Structure for Deterministic P2SH Multisignature Wallets
| Manuel Araoz, Ryan X. Charles, Matias Alejo Garcia
| Standard
| Proposed
|-
| [[bip-0047.mediawiki|47]]
| Applications
| Reusable Payment Codes for Hierarchical Deterministic Wallets
| Justus Ranvier
| Informational
| Draft
|- style="background-color: #cfffcf"
| [[bip-0049.mediawiki|49]]
| Applications
| Derivation scheme for P2WPKH-nested-in-P2SH based accounts
| Daniel Weigl
| Informational
| Final
|- style="background-color: #cfffcf"
| [[bip-0050.mediawiki|50]]
|
| March 2013 Chain Fork Post-Mortem
| Gavin Andresen
| Informational
| Final
<!-- 50 series reserved for a group of post-mortems -->
|-
| [[bip-0060.mediawiki|60]]
| Peer Services
| Fixed Length "version" Message (Relay-Transactions Field)
| Amir Taaki
| Standard
| Draft
|- style="background-color: #cfffcf"
| [[bip-0061.mediawiki|61]]
| Peer Services
| Reject P2P message
| Gavin Andresen
| Standard
| Final
|- style="background-color: #ffcfcf"
| [[bip-0062.mediawiki|62]]
| Consensus (soft fork)
| Dealing with malleability
| Pieter Wuille
| Standard
| Withdrawn
|-
| 63
| Applications
| Stealth Addresses
| Peter Todd
| Standard
| BIP number allocated
|-
| [[bip-0064.mediawiki|64]]
| Peer Services
| getutxo message
| Mike Hearn
| Standard
| Draft
|- style="background-color: #cfffcf"
| [[bip-0065.mediawiki|65]]
| Consensus (soft fork)
| OP_CHECKLOCKTIMEVERIFY
| Peter Todd
| Standard
| Final
|- style="background-color: #cfffcf"
| [[bip-0066.mediawiki|66]]
| Consensus (soft fork)
| Strict DER signatures
| Pieter Wuille
| Standard
| Final
|- style="background-color: #ffffcf"
| [[bip-0067.mediawiki|67]]
| Applications
| Deterministic Pay-to-script-hash multi-signature addresses through public key sorting
| Thomas Kerin, Jean-Pierre Rupp, Ruben de Vries
| Standard
| Proposed
|- style="background-color: #cfffcf"
| [[bip-0068.mediawiki|68]]
| Consensus (soft fork)
| Relative lock-time using consensus-enforced sequence numbers
| Mark Friedenbach, BtcDrak, Nicolas Dorier, kinoshitajona
| Standard
| Final
|- style="background-color: #ffffcf"
| [[bip-0069.mediawiki|69]]
| Applications
| Lexicographical Indexing of Transaction Inputs and Outputs
| Kristov Atlas
| Informational
| Proposed
|- style="background-color: #cfffcf"
| [[bip-0070.mediawiki|70]]
| Applications
| Payment Protocol
| Gavin Andresen, Mike Hearn
| Standard
| Final
|- style="background-color: #cfffcf"
| [[bip-0071.mediawiki|71]]
| Applications
| Payment Protocol MIME types
| Gavin Andresen
| Standard
| Final
|- style="background-color: #cfffcf"
| [[bip-0072.mediawiki|72]]
| Applications
| bitcoin: uri extensions for Payment Protocol
| Gavin Andresen
| Standard
| Final
|- style="background-color: #cfffcf"
| [[bip-0073.mediawiki|73]]
| Applications
| Use "Accept" header for response type negotiation with Payment Request URLs
| Stephen Pair
| Standard
| Final
|- style="background-color: #ffcfcf"
| [[bip-0074.mediawiki|74]]
| Applications
| Allow zero value OP_RETURN in Payment Protocol
| Toby Padilla
| Standard
| Rejected
|-
| [[bip-0075.mediawiki|75]]
| Applications
| Out of Band Address Exchange using Payment Protocol Encryption
| Justin Newton, Matt David, Aaron Voisine, James MacWhyte
| Standard
| Draft
|- style="background-color: #ffffcf"
| [[bip-0079.mediawiki|79]]
| Applications
| Bustapay :: a practical coinjoin protocol
| Ryan Havar
| Informational
| Proposed
|-
| [[bip-0080.mediawiki|80]]
|
| Hierarchy for Non-Colored Voting Pool Deterministic Multisig Wallets
| Justus Ranvier, Jimmy Song
| Informational
| Deferred
|-
| [[bip-0081.mediawiki|81]]
|
| Hierarchy for Colored Voting Pool Deterministic Multisig Wallets
| Justus Ranvier, Jimmy Song
| Informational
| Deferred
|-
| [[bip-0083.mediawiki|83]]
| Applications
| Dynamic Hierarchical Deterministic Key Trees
| Eric Lombrozo
| Standard
| Draft
|-
| [[bip-0084.mediawiki|84]]
| Applications
| Derivation scheme for P2WPKH based accounts
| Pavol Rusnak
| Informational
| Draft
|-
| [[bip-0090.mediawiki|90]]
|
| Buried Deployments
| Suhas Daftuar
| Informational
| Draft
|- style="background-color: #cfffcf"
| [[bip-0091.mediawiki|91]]
| Consensus (soft fork)
| Reduced threshold Segwit MASF
| James Hilliard
| Standard
| Final
|-
| [[bip-0098.mediawiki|98]]
| Consensus (soft fork)
| Fast Merkle Trees
| Mark Friedenbach, Kalle Alm, BtcDrak
| Standard
| Draft
|-
| [[bip-0099.mediawiki|99]]
|
| Motivation and deployment of consensus rule changes ([soft/hard]forks)
| Jorge Timón
| Informational
| Draft
|- style="background-color: #ffcfcf"
| [[bip-0101.mediawiki|101]]
| Consensus (hard fork)
| Increase maximum block size
| Gavin Andresen
| Standard
| Withdrawn
|-
| [[bip-0102.mediawiki|102]]
| Consensus (hard fork)
| Block size increase to 2MB
| Jeff Garzik
| Standard
| Draft
|-
| [[bip-0103.mediawiki|103]]
| Consensus (hard fork)
| Block size following technological growth
| Pieter Wuille
| Standard
| Draft
|-
| [[bip-0104.mediawiki|104]]
| Consensus (hard fork)
| 'Block75' - Max block size like difficulty
| t.khan
| Standard
| Draft
|-
| [[bip-0105.mediawiki|105]]
| Consensus (hard fork)
| Consensus based block size retargeting algorithm
| BtcDrak
| Standard
| Draft
|-
| [[bip-0106.mediawiki|106]]
| Consensus (hard fork)
| Dynamically Controlled Bitcoin Block Size Max Cap
| Upal Chakraborty
| Standard
| Draft
|-
| [[bip-0107.mediawiki|107]]
| Consensus (hard fork)
| Dynamic limit on the block size
| Washington Y. Sanchez
| Standard
| Draft
|- style="background-color: #ffcfcf"
| [[bip-0109.mediawiki|109]]
| Consensus (hard fork)
| Two million byte size limit with sigop and sighash limits
| Gavin Andresen
| Standard
| Rejected
|- style="background-color: #ffffcf"
| [[bip-0111.mediawiki|111]]
| Peer Services
| NODE_BLOOM service bit
| Matt Corallo, Peter Todd
| Standard
| Proposed
|- style="background-color: #cfffcf"
| [[bip-0112.mediawiki|112]]
| Consensus (soft fork)
| CHECKSEQUENCEVERIFY
| BtcDrak, Mark Friedenbach, Eric Lombrozo
| Standard
| Final
|- style="background-color: #cfffcf"
| [[bip-0113.mediawiki|113]]
| Consensus (soft fork)
| Median time-past as endpoint for lock-time calculations
| Thomas Kerin, Mark Friedenbach
| Standard
| Final
|-
| [[bip-0114.mediawiki|114]]
| Consensus (soft fork)
| Merkelized Abstract Syntax Tree
| Johnson Lau
| Standard
| Draft
|-
| [[bip-0115.mediawiki|115]]
| Consensus (soft fork)
| Generic anti-replay protection using Script
| Luke Dashjr
| Standard
| Draft
|-
| [[bip-0116.mediawiki|116]]
| Consensus (soft fork)
| MERKLEBRANCHVERIFY
| Mark Friedenbach, Kalle Alm, BtcDrak
| Standard
| Draft
|-
| [[bip-0117.mediawiki|117]]
| Consensus (soft fork)
| Tail Call Execution Semantics
| Mark Friedenbach, Kalle Alm, BtcDrak
| Standard
| Draft
|-
| [[bip-0118.mediawiki|118]]
| Consensus (soft fork)
| SIGHASH_NOINPUT
| Christian Decker
| Standard
| Draft
|- style="background-color: #ffcfcf"
| [[bip-0120.mediawiki|120]]
| Applications
| Proof of Payment
| Kalle Rosenbaum
| Standard
| Withdrawn
|- style="background-color: #ffcfcf"
| [[bip-0121.mediawiki|121]]
| Applications
| Proof of Payment URI scheme
| Kalle Rosenbaum
| Standard
| Withdrawn
|-
| [[bip-0122.mediawiki|122]]
| Applications
| URI scheme for Blockchain references / exploration
| Marco Pontello
| Standard
| Draft
|- style="background-color: #cfffcf"
| [[bip-0123.mediawiki|123]]
|
| BIP Classification
| Eric Lombrozo
| Process
| Active
|-
| [[bip-0124.mediawiki|124]]
| Applications
| Hierarchical Deterministic Script Templates
| Eric Lombrozo, William Swanson
| Informational
| Draft
|- style="background-color: #ffffcf"
| [[bip-0125.mediawiki|125]]
| Applications
| Opt-in Full Replace-by-Fee Signaling
| David A. Harding, Peter Todd
| Standard
| Proposed
|-
| [[bip-0126.mediawiki|126]]
|
| Best Practices for Heterogeneous Input Script Transactions
| Kristov Atlas
| Informational
| Draft
|-
| [[bip-0127.mediawiki|127]]
| Applications
| Simple Proof-of-Reserves Transactions
| Steven Roose
| Standard
| Draft
|- style="background-color: #ffffcf"
| [[bip-0130.mediawiki|130]]
| Peer Services
| sendheaders message
| Suhas Daftuar
| Standard
| Proposed
|-
| [[bip-0131.mediawiki|131]]
| Consensus (hard fork)
| "Coalescing Transaction" Specification (wildcard inputs)
| Chris Priest
| Standard
| Draft
|- style="background-color: #ffcfcf"
| [[bip-0132.mediawiki|132]]
|
| Committee-based BIP Acceptance Process
| Andy Chase
| Process
| Withdrawn
|-
| [[bip-0133.mediawiki|133]]
| Peer Services
| feefilter message
| Alex Morcos
| Standard
| Draft
|-
| [[bip-0134.mediawiki|134]]
| Consensus (hard fork)
| Flexible Transactions
| Tom Zander
| Standard
| Draft
|-
| [[bip-0135.mediawiki|135]]
|
| Generalized version bits voting
| Sancho Panza
| Informational
| Draft
|-
| [[bip-0136.mediawiki|136]]
| Applications
| Bech32 Encoded Tx Position References
| Велеслав, Jonas Schnelli, Daniel Pape
| Informational
| Draft
|- style="background-color: #cfffcf"
| [[bip-0137.mediawiki|137]]
| Applications
| Signatures of Messages using Private Keys
| Christopher Gilliard
| Standard
| Final
|-
| [[bip-0140.mediawiki|140]]
| Consensus (soft fork)
| Normalized TXID
| Christian Decker
| Standard
| Draft
|- style="background-color: #cfffcf"
| [[bip-0141.mediawiki|141]]
| Consensus (soft fork)
| Segregated Witness (Consensus layer)
| Eric Lombrozo, Johnson Lau, Pieter Wuille
| Standard
| Final
|- style="background-color: #ffcfcf"
| [[bip-0142.mediawiki|142]]
| Applications
| Address Format for Segregated Witness
| Johnson Lau
| Standard
| Withdrawn
|- style="background-color: #cfffcf"
| [[bip-0143.mediawiki|143]]
| Consensus (soft fork)
| Transaction Signature Verification for Version 0 Witness Program
| Johnson Lau, Pieter Wuille
| Standard
| Final
|- style="background-color: #cfffcf"
| [[bip-0144.mediawiki|144]]
| Peer Services
| Segregated Witness (Peer Services)
| Eric Lombrozo, Pieter Wuille
| Standard
| Final
|- style="background-color: #cfffcf"
| [[bip-0145.mediawiki|145]]
| API/RPC
| getblocktemplate Updates for Segregated Witness
| Luke Dashjr
| Standard
| Final
|-
| [[bip-0146.mediawiki|146]]
| Consensus (soft fork)
| Dealing with signature encoding malleability
| Johnson Lau, Pieter Wuille
| Standard
| Draft
|- style="background-color: #cfffcf"
| [[bip-0147.mediawiki|147]]
| Consensus (soft fork)
| Dealing with dummy stack element malleability
| Johnson Lau
| Standard
| Final
|- style="background-color: #cfffcf"
| [[bip-0148.mediawiki|148]]
| Consensus (soft fork)
| Mandatory activation of segwit deployment
| Shaolin Fry
| Standard
| Final
|- style="background-color: #ffcfcf"
| [[bip-0149.mediawiki|149]]
| Consensus (soft fork)
| Segregated Witness (second deployment)
| Shaolin Fry
| Standard
| Withdrawn
|-
| [[bip-0150.mediawiki|150]]
| Peer Services
| Peer Authentication
| Jonas Schnelli
| Standard
| Draft
|- style="background-color: #ffcfcf"
| [[bip-0151.mediawiki|151]]
| Peer Services
| Peer-to-Peer Communication Encryption
| Jonas Schnelli
| Standard
| Withdrawn
|-
| [[bip-0152.mediawiki|152]]
| Peer Services
| Compact Block Relay
| Matt Corallo
| Standard
| Draft
|-
| [[bip-0154.mediawiki|154]]
| Peer Services
| Rate Limiting via peer specified challenges
| Karl-Johan Alm
| Standard
| Draft
|-
| [[bip-0155.mediawiki|155]]
| Peer Services
| addrv2 message
| Wladimir J. van der Laan
| Standard
| Draft
|-
| [[bip-0156.mediawiki|156]]
| Peer Services
| Dandelion - Privacy Enhancing Routing
| Brad Denby, Andrew Miller, Giulia Fanti, Surya Bakshi, Shaileshh Bojja Venkatakrishnan, Pramod Viswanath
| Standard
| Draft
|-
| [[bip-0157.mediawiki|157]]
| Peer Services
| Client Side Block Filtering
| Olaoluwa Osuntokun, Alex Akselrod, Jim Posen
| Standard
| Draft
|-
| [[bip-0158.mediawiki|158]]
| Peer Services
| Compact Block Filters for Light Clients
| Olaoluwa Osuntokun, Alex Akselrod
| Standard
| Draft
|-
| [[bip-0159.mediawiki|159]]
| Peer Services
| NODE_NETWORK_LIMITED service bit
| Jonas Schnelli
| Standard
| Draft
|-
| [[bip-0171.mediawiki|171]]
| Applications
| Currency/exchange rate information API
| Luke Dashjr
| Standard
| Draft
|- style="background-color: #cfffcf"
| [[bip-0173.mediawiki|173]]
| Applications
| Base32 address format for native v0-16 witness outputs
| Pieter Wuille, Greg Maxwell
| Informational
| Final
|- style="background-color: #ffffcf"
| [[bip-0174.mediawiki|174]]
| Applications
| Partially Signed Bitcoin Transaction Format
| Andrew Chow
| Standard
| Proposed
|-
| [[bip-0175.mediawiki|175]]
| Applications
| Pay to Contract Protocol
| Omar Shibli, Nicholas Gregory
| Informational
| Draft
|-
| [[bip-0176.mediawiki|176]]
|
| Bits Denomination
| Jimmy Song
| Informational
| Draft
|-
| [[bip-0178.mediawiki|178]]
| Applications
| Version Extended WIF
| Karl-Johan Alm
| Standard
| Draft
|-
| [[bip-0180.mediawiki|180]]
| Peer Services
| Block size/weight fraud proof
| Luke Dashjr
| Standard
| Draft
|-
| [[bip-0197.mediawiki|197]]
| Applications
| Hashed Time-Locked Collateral Contract
| Matthew Black, Tony Cai
| Standard
| Draft
|-
| [[bip-0199.mediawiki|199]]
| Applications
| Hashed Time-Locked Contract transactions
| Sean Bowe, Daira Hopwood
| Standard
| Draft
|-
<<<<<<< HEAD
| [[bip-0310.mediawiki|310]]
| Applications
| Stratum protocol extensions
| Pavel Moravec, Jan Čapek
| Informational
| Draft
|-
| [[bip-0320.mediawiki|320]]
|
| nVersion bits for general purpose use
| BtcDrak
| Standard
| Draft
|-
| [[bip-0322.mediawiki|322]]
| Applications
| Generic Signed Message Format
| Karl-Johan Alm
=======
| [[bip-0301.mediawiki|301]]
| Consensus (soft fork)
| Blind Merged Mining (Consensus layer)
| Paul Sztorc, CryptAxe
>>>>>>> 53e37a1d
| Standard
| Draft
|}

<!-- IMPORTANT!  See the instructions at the top of this page, do NOT JUST add BIPs here! --><|MERGE_RESOLUTION|>--- conflicted
+++ resolved
@@ -869,7 +869,13 @@
 | Standard
 | Draft
 |-
-<<<<<<< HEAD
+| [[bip-0301.mediawiki|301]]
+| Consensus (soft fork)
+| Blind Merged Mining (Consensus layer)
+| Paul Sztorc, CryptAxe
+| Standard
+| Draft
+|-
 | [[bip-0310.mediawiki|310]]
 | Applications
 | Stratum protocol extensions
@@ -888,12 +894,6 @@
 | Applications
 | Generic Signed Message Format
 | Karl-Johan Alm
-=======
-| [[bip-0301.mediawiki|301]]
-| Consensus (soft fork)
-| Blind Merged Mining (Consensus layer)
-| Paul Sztorc, CryptAxe
->>>>>>> 53e37a1d
 | Standard
 | Draft
 |}

<pre>
  BIP: 85
  Layer: Applications
  Title: Deterministic Entropy From BIP32 Keychains
  Author: Ethan Kosakovsky <ethankosakovsky@protonmail.com>
          Aneesh Karve <dowsing.seaport0d@icloud.com>
  Comments-Summary: No comments yet.
  Comments-URI: https://github.com/bitcoin/bips/wiki/Comments:BIP-0085
  Status: Final
  Type: Informational
  Created: 2020-03-20
  License: BSD-2-Clause
           OPL
</pre>

==Abstract==

''"One Seed to rule them all,''<br>
''One Key to find them,''<br>
''One Path to bring them all,''<br>
''And in cryptography bind them."''

It is not possible to maintain one single (mnemonic) seed backup for all keychains used across various wallets because there are a variety of incompatible standards. Sharing of seeds across multiple wallets is not desirable for security reasons. Physical storage of multiple seeds is difficult depending on the security and redundancy required.

As HD keychains are essentially derived from initial entropy, this proposal provides a way to derive entropy from the keychain which can be fed into whatever method a wallet uses to derive the initial mnemonic seed or root key.

==Copyright==

This BIP is dual-licensed under the Open Publication License and BSD 2-clause license.

==Definitions==

The key words "MUST", "MUST NOT", "REQUIRED", "SHALL", "SHALL NOT", "SHOULD", "SHOULD NOT", "RECOMMENDED",  "MAY", and "OPTIONAL" in this document are to be interpreted as described in RFC 2119.

The terminology related to keychains used in the wild varies widely, for example `seed` has various different meanings. In this document we define the terms

# '''BIP32 root key''' is the root extended private key that is represented as the top root of the keychain in BIP32.
# '''BIP39 mnemonic''' is the mnemonic phrase that is calculated from the entropy used before hashing of the mnemonic in BIP39.
# '''BIP39 seed''' is the result of hashing the BIP39 mnemonic seed.

When in doubt, assume big endian byte serialization, such that the leftmost
byte is the most significant.

==Motivation==

Most wallets implement BIP32 which defines how a BIP32 root key can be used to derive keychains. As a consequence, a backup of just the BIP32 root key is sufficient to include all keys derived from it. BIP32 does not have a human-friendly serialization of the BIP32 root key (or BIP32 extended keys in general), which makes paper backups or manually restoring the key more error-prone. BIP39 was designed to solve this problem, but rather than serialize the BIP32 root key, it takes some entropy, encoded to a "seed mnemonic", which is then hashed to derive the BIP39 seed, which can be turned into the BIP32 root key. Saving the BIP39 mnemonic is enough to reconstruct the entire BIP32 keychain, but a BIP32 root key cannot be reversed back to the BIP39 mnemonic.

Most wallets implement BIP39, so on initialization or restoration, the user must interact with a BIP39 mnemonic. Most wallets do not support BIP32 extended private keys, so each wallet must either share the same BIP39 mnemonic, or have a separate BIP39 mnemonic entirely. Neither scenario is particularly satisfactory for security reasons. For example, some wallets may be inherently less secure, like hot wallets on smartphones, JoinMarket servers, or Lightning Network nodes. Having multiple seeds is far from desirable, especially for those who rely on split key or redundancy backups in different geological locations. Adding keys is necessarily difficult and may result in users being more lazy with subsequent keys, resulting in compromised security or loss of keys.

There is an added complication with wallets that implement other standards, or no standards at all. The Bitcoin Core wallet uses a WIF as the ''hdseed'', and yet other wallets, like Electrum, use different mnemonic schemes to derive the BIP32 root key. Other cryptocurrencies, like Monero, use an entirely different mnemonic scheme.

Ultimately, all of the mnemonic/seed schemes start with some "initial entropy" to derive a mnemonic/seed, and then process the mnemonic into a BIP32 key, or private key. We can use BIP32 itself to derive the "initial entropy" to then recreate the same mnemonic or seed according to the specific application standard of the target wallet. We can use a BIP44-like categorization to ensure uniform derivation according to the target application type.

==Specification==

We assume a single BIP32 master root key. This specification is not concerned with how this was derived (e.g. directly or via a mnemonic scheme such as BIP39).

For each application that requires its own wallet, a unique private key is derived from the BIP32 master root key using a fully hardened derivation path. The resulting private key (k) is then processed with HMAC-SHA512, where the key is "bip-entropy-from-k", and the message payload is the private key k: <code>HMAC-SHA512(key="bip-entropy-from-k", msg=k)</code>
<ref name="hmac-sha512">
The reason for running the derived key through HMAC-SHA512 and truncating the result as necessary is to prevent leakage of the parent tree should the derived key (''k'') be compromised. While the specification requires the use of hardened key derivation which would prevent this, we cannot enforce hardened derivation, so this method ensures the derived entropy is hardened. Also, from a semantic point of view, since the purpose is to derive entropy and not a private key, we are required to transform the child key. This is done out of an abundance of caution, in order to ward off unwanted side effects should ''k'' be used for a dual purpose, including as a nonce ''hash(k)'', where undesirable and unforeseen interactions could occur.
</ref>.
The result produces 512 bits of entropy. Each application SHOULD use up to the required number of bits necessary for their operation, and truncate the rest.

The HMAC-SHA512 function is specified in [https://tools.ietf.org/html/rfc4231 RFC 4231].

===Test vectors===

====Test case 1====
INPUT:
* MASTER BIP32 ROOT KEY: xprv9s21ZrQH143K2LBWUUQRFXhucrQqBpKdRRxNVq2zBqsx8HVqFk2uYo8kmbaLLHRdqtQpUm98uKfu3vca1LqdGhUtyoFnCNkfmXRyPXLjbKb
* PATH: m/83696968'/0'/0'

OUTPUT:
* DERIVED KEY=cca20ccb0e9a90feb0912870c3323b24874b0ca3d8018c4b96d0b97c0e82ded0
* DERIVED ENTROPY=efecfbccffea313214232d29e71563d941229afb4338c21f9517c41aaa0d16f00b83d2a09ef747e7a64e8e2bd5a14869e693da66ce94ac2da570ab7ee48618f7

====Test case 2====
INPUT:
* MASTER BIP32 ROOT KEY: xprv9s21ZrQH143K2LBWUUQRFXhucrQqBpKdRRxNVq2zBqsx8HVqFk2uYo8kmbaLLHRdqtQpUm98uKfu3vca1LqdGhUtyoFnCNkfmXRyPXLjbKb
*PATH: m/83696968'/0'/1'

OUTPUT
* DERIVED KEY=503776919131758bb7de7beb6c0ae24894f4ec042c26032890c29359216e21ba
* DERIVED ENTROPY=70c6e3e8ebee8dc4c0dbba66076819bb8c09672527c4277ca8729532ad711872218f826919f6b67218adde99018a6df9095ab2b58d803b5b93ec9802085a690e

==BIP85-DRNG==

BIP85-DRNG-SHAKE256 is a deterministic random number generator for cryptographic functions that require deterministic outputs, but where the input to that function requires more than the 64 bytes provided by BIP85's HMAC output. BIP85-DRNG-SHAKE256 uses BIP85 to seed a SHAKE256 stream (from the SHA-3 standard). The input must be exactly 64 bytes long (from the BIP85 HMAC output).

RSA key generation is an example of a function that requires orders of magnitude more than 64 bytes of random input. Further, it is not possible to precalculate the amount of random input required until the function has completed.

    drng_reader = BIP85DRNG.new(bip85_entropy)
    rsa_key = RSA.generate_key(4096, drng_reader.read)

===Test Vectors===
INPUT:
xprv9s21ZrQH143K2LBWUUQRFXhucrQqBpKdRRxNVq2zBqsx8HVqFk2uYo8kmbaLLHRdqtQpUm98uKfu3vca1LqdGhUtyoFnCNkfmXRyPXLjbKb
* MASTER BIP32 ROOT KEY: m/83696968'/0'/0'

OUTPUT
* DERIVED KEY=cca20ccb0e9a90feb0912870c3323b24874b0ca3d8018c4b96d0b97c0e82ded0
* DERIVED ENTROPY=efecfbccffea313214232d29e71563d941229afb4338c21f9517c41aaa0d16f00b83d2a09ef747e7a64e8e2bd5a14869e693da66ce94ac2da570ab7ee48618f7

* DRNG(80 bytes)=b78b1ee6b345eae6836c2d53d33c64cdaf9a696487be81b03e822dc84b3f1cd883d7559e53d175f243e4c349e822a957bbff9224bc5dde9492ef54e8a439f6bc8c7355b87a925a37ee405a7502991111

==Applications==

The Application number defines how entropy will be used post processing. Some basic examples follow:

Derivation paths follow the format <code>m/83696968'/{app_no}'/{index}'</code>, where ''{app_no}'' is the path for the application, and ''{index}'' is the index.

Application numbers should be semantic in some way, such as a BIP number or ASCII character code sequence.

===BIP39===
Application number: 39'

Truncate trailing (least significant) bytes of the entropy to the number of bits required to map to the relevant word length: 128 bits for 12 words, 256 bits for 24 words.

The derivation path format is: <code>m/83696968'/39'/{language}'/{words}'/{index}'</code>

Example: a BIP39 mnemonic with 12 English words (first index) would have the path <code>m/83696968'/39'/0'/12'/0'</code>, the next key would be <code>m/83696968'/39'/0'/12'/1'</code> etc.

Language Table

{|
!Wordlist
!Code
|-
| English
| 0'
|-
| Japanese
| 1'
|-
| Korean
| 2'
|-
| Spanish
| 3'
|-
| Chinese (Simplified)
| 4'
|-
| Chinese (Traditional)
| 5'
|-
| French
| 6'
|-
| Italian
| 7'
|-
| Czech
| 8'
|-
| Portuguese
| 9'
|-
|}

Words Table

{|
!Words
!Entropy
!Code
|-
| 12 words
| 128 bits
| 12'
|-
| 15 words
| 160 bits
| 15'
|-
| 18 words
| 192 bits
| 18'
|-
| 21 words
| 224 bits
| 21'
|-
| 24 words
| 256 bits
| 24'
|}

====12 English words====
BIP39 English 12 word mnemonic seed

128 bits of entropy as input to BIP39 to derive 12 word mnemonic

INPUT:
* MASTER BIP32 ROOT KEY: xprv9s21ZrQH143K2LBWUUQRFXhucrQqBpKdRRxNVq2zBqsx8HVqFk2uYo8kmbaLLHRdqtQpUm98uKfu3vca1LqdGhUtyoFnCNkfmXRyPXLjbKb
* PATH: m/83696968'/39'/0'/12'/0'

OUTPUT:
* DERIVED ENTROPY=6250b68daf746d12a24d58b4787a714b
* DERIVED BIP39 MNEMONIC=girl mad pet galaxy egg matter matrix prison refuse sense ordinary nose

====18 English words====
BIP39 English 18 word mnemonic seed

196 bits of entropy as input to BIP39 to derive 18 word mnemonic

INPUT:
* MASTER BIP32 ROOT KEY: xprv9s21ZrQH143K2LBWUUQRFXhucrQqBpKdRRxNVq2zBqsx8HVqFk2uYo8kmbaLLHRdqtQpUm98uKfu3vca1LqdGhUtyoFnCNkfmXRyPXLjbKb
* PATH: m/83696968'/39'/0'/18'/0'

OUTPUT:
* DERIVED ENTROPY=938033ed8b12698449d4bbca3c853c66b293ea1b1ce9d9dc
* DERIVED BIP39 MNEMONIC=near account window bike charge season chef number sketch tomorrow excuse sniff circle vital hockey outdoor supply token

====24 English words====
Derives 24 word BIP39 mnemonic seed

256 bits of entropy as input to BIP39 to derive 24 word mnemonic

INPUT:
* MASTER BIP32 ROOT KEY: xprv9s21ZrQH143K2LBWUUQRFXhucrQqBpKdRRxNVq2zBqsx8HVqFk2uYo8kmbaLLHRdqtQpUm98uKfu3vca1LqdGhUtyoFnCNkfmXRyPXLjbKb
* PATH: m/83696968'/39'/0'/24'/0'

OUTPUT:
* DERIVED ENTROPY=ae131e2312cdc61331542efe0d1077bac5ea803adf24b313a4f0e48e9c51f37f
* DERIVED BIP39 MNEMONIC=puppy ocean match cereal symbol another shed magic wrap hammer bulb intact gadget divorce twin tonight reason outdoor destroy simple truth cigar social volcano

===BIP93 (codex32)===
Application Number: 93'

<<<<<<< HEAD
The derivation path format is: <code>m/83696968'/93'/{header}'/{byte_len}'/{index}'</code> 

Truncate trailing (least significant) bytes of the entropy after <code>byte_len</code>.

Use this application to generate fresh codex32 strings (as defined in BIP-0093) for backups of BIP-0032 HD master seeds. Each codex32 string encodes a share or secret with a human-readable prefix, and a data part consisting of a threshold, identifier, share index, payload, and checksum.

The header is concatenated to fit in one hardened index, as follows:
* 8-digits: human-readable prefix code
* 1-digit: threshold parameter (2 through 9, or 0)
* 1-digit: share index (index from "sacdefghjk")
=======
The derivation path format is: <code>m/83696968'/93'/{hrp}'/{threshold}'/{n}'/{byte_length}'/{id0}'/{id1}'/{id2}'/{id3}'/{index}'</code>

Use this application to generate fresh codex32 strings (as defined in BIP-0093) for Shamir's Secret Sharing backups of BIP-0032 HD master seeds. Each codex32 string encodes a share or secret with a human-readable prefix (hrp), and a data part consisting of a threshold, identifier, share index, payload, and checksum.

Create a BIP85 DRNG whose seed is the derived entropy. Read 1 byte from the DRNG and trim to the 5 most significant bits to obtain an integer (0–31), representing a bech32 character.

Pseudocode: <code>character_value = int.from_bytes(drng.read(1), "big") >> 3</code>

Repeat until all required data characters are validly chosen.

Example: a codex32 secret with <code>hrp = "ms"</code> (first index), <code>threshold = "0"</code>, <code>n = 1</code>, <code>byte_length = 16</code>, identifier <code>"c0??"</code> would have the path <code>m/83696968'/93'/0'/0'/1'/16'/24'/15'/32'/32'/0'</code>, the next secret would be <code>m/83696968'/93'/0'/0'/1'/16'/24'/15'/32'/32'/1'</code> (identifier <code>"c0zc"</code>) etc.
>>>>>>> b71c42cb

Human-readable Prefix Table

{|
!hrp
!Code
|-
| "ms"
<<<<<<< HEAD
| 0
|-
| "cl"
| 1
|-
|}

=======
| 0'
|-
| "cl"
| 1'
|-
|}

Threshold Table

{|
!Threshold
!Code
|-
| "0"
| 0'
|-
| "2"
| 2'
|-
| "3"
| 3'
|-
| "4"
| 4'
|-
| "5"
| 5'
|-
| "6"
| 6'
|-
| "7"
| 7'
|-
| "8"
| 8'
|-
| "9"
| 9'
|-
|}

Share Count Table

{|
!Threshold code
!Number of Shares
!Code
|-
| 0'
| n = 1
| 1'
|-
| not 0'
| n (from 1 to 31)
| n'
|}

>>>>>>> b71c42cb
Bytes Length Table

{|
! Bytes
! Data Length (Characters)
!Code
|-
| 16
| 45
| 16'
|-
| 32
| 71
| 32'
|-
| 64
| 124
| 64'
|}
Note: Other lengths between 16 and 64 are valid but not recommended, using corresponding hardened indices.

<<<<<<< HEAD
Example of derivation path computation:

<source lang="python">

CANONICAL_INDICES = "sacdefghjk"
VALID_HRP = {
    "ms": 0,
    "cl": 1
}

def bip93_parameters_to_path(hrp, threshold=0, identifier="", share_idx, byte_len, index=0):
    if share_idx == "s":
        threshold = 0
    elif threshold < max(CANONICAL_INDICES.index(share_idx), 2):
        raise InvalidShareIndex()
    elif identifier:
        index = int.from_bytes(bech32_decode(identifier), 'big') + index << 20
    else:
        raise MissingIdentifier()
    header_path_int = (
                        VALID_HRP[hrp] * 100 
                        + threshold * 10
                        + CANONICAL_INDICES.index(share_idx)
                      )
    return f"m/83696968'/93'/{header_path_int}'/{byte_len}'/{index}'"
</source>

Example: a codex32 secret with <code>hrp = "ms"</code>, <code>share_idx = "s"</code>, <code>byte_len = 16</code> would have the path <code>m/83696968'/93'/0'/16'/0'</code>, the next secret would be <code>m/83696968'/93'/0'/16'/1'</code> etc.

For <code>byte_len % 5 > 0</code>, the truncated bytes from the entropy MUST be padded to a multiple of 5 bits. The <code>pad_len = 5 - byte_len * 8 % 5</code> padding bits are generated using CRC polynomial <code>(1 << pad_len) | 3</code> with an initial value of <code>0</code> and appended to the entropy bytes.

====Unshared Secret====

When <code>share_idx == "s"</code>, the output is a codex32 secret. The payload in a codex32 secret is a direct encoding of a BIP-0032 HD master seed. The threshold parameter and 4 character identifier are ignored for derivation and the value <code>threshold = 0</code> is used. If not specified, the threshold parameter SHOULD default to "0". The identifier SHOULD default to the 4 left-most characters of the Bech32-encoded BIP-0032 fingerprint derived from the master seed.

Generate a 16-byte "ms" prefixed codex32 secret

INPUT:
* MASTER BIP32 ROOT KEY: xprv9s21ZrQH143K2LBWUUQRFXhucrQqBpKdRRxNVq2zBqsx8HVqFk2uYo8kmbaLLHRdqtQpUm98uKfu3vca1LqdGhUtyoFnCNkfmXRyPXLjbKb
* PATH: m/83696968'/93'/0'/16'/0'

OUTPUT:
* DERIVED ENTROPY=
* DERIVED CODEX32 SECRET=ms10xxxxs...

Generate a 32-byte "cl" prefixed Core Lightning HSM secret with threshold parameter "2" and identifier "c00l"

INPUT:
* MASTER BIP32 ROOT KEY: xprv9s21ZrQH143K2LBWUUQRFXhucrQqBpKdRRxNVq2zBqsx8HVqFk2uYo8kmbaLLHRdqtQpUm98uKfu3vca1LqdGhUtyoFnCNkfmXRyPXLjbKb
* PATH: m/83696968'/93'/100'/32'/0'

OUTPUT:
* DERIVED ENTROPY=
* DERIVED CODEX32 SECRET=cl12c00ls...


====Share Generation====

When <code>share_idx != "s"</code>, the output is a codex32 share. Here the threshold and identifier MUST be specified as both impact derivation. The threshold parameter also restricts which <code>share_idx</code> values are valid. Only the first threshold indicies in alphabetical order may be generated. E.g.: For <code>threshold = 3</code>, shares <code>"a"</code>, <code>"c"</code>, and <code>"d"</code>.

The index derivation level is serialized to include the chosen <code>identifier</code>, as follows:
* 11-bits: bip85 index
* 20-bits: 4 bech32 character identifier converted using the character table from BIP-0173
Users should enter a unique <code>identifier</code> instead of incrementing <code>{index}</code> as different share sets SHOULD have unique identifiers.

Generate a 16-byte <code>threshold = 3</code> codex32 share "A" with <code>identifier = "c00l"</code>

INPUT:
* MASTER BIP32 ROOT KEY: xprv9s21ZrQH143K2LBWUUQRFXhucrQqBpKdRRxNVq2zBqsx8HVqFk2uYo8kmbaLLHRdqtQpUm98uKfu3vca1LqdGhUtyoFnCNkfmXRyPXLjbKb
* PATH: m/83696968'/93'/31'/16'/802303'

OUTPUT:
* DERIVED ENTROPY=
* DERIVED CODEX32 SHARE A=ms13c00la...
=======
Identifier Table

{|
! Identifier
!Code
|-
| id0, id1, id2, id3
| id0'/id1'/id2'/id3'
|-
| Default (BIP-0032 fingerprint)
| 32'/32'/32'/32'
|}
The identifier is four bech32 characters converted to four integers using the character table from BIP-0173. Each identifier hardened index (idX) used in the derivation path affects the derived entropy; if idX = 32 then the character emitted at that position in the encoded identifier MUST be the bech32 character for the corresponding 5-bit chunk of the 20 most significant bits of the relevant seed's BIP-0032 fingerprint (master seed, else seed recovered at t = n, else share "a" if n = 1).

Rationale: This default assists users in locating the correct codex32 backup for their wallets, should be distinct for hundreds of backups users may need to disambiguate and, as it is widely stored, improves overall error correction.

====Unshared Secret====

When <code>threshold == "0"</code>, <code>n</code> MUST be ''1'' and the output is a codex32 secret. The payload in a codex32 secret is a direct encoding of a BIP-0032 HD master seed.

Examples:

Generate a "ms" prefixed codex32 secret, 16-byte payload, with identifier <code>"c0??"</code>.

INPUT:
* MASTER BIP32 ROOT KEY: xprv9s21ZrQH143K2LBWUUQRFXhucrQqBpKdRRxNVq2zBqsx8HVqFk2uYo8kmbaLLHRdqtQpUm98uKfu3vca1LqdGhUtyoFnCNkfmXRyPXLjbKb
* PATH: m/83696968'/93'/0'/0'/1'/16'/24'/15'/32'/32'/0'
OUTPUT:
* DERIVED ENTROPY=bf89dc8a7caeba703bbba213cd092800c4dd42b3efa55dc50f52f17e4000057e727512c05cdc3856d8def0eaf0d877714e18c1d74364911e8a438bcc0373e8a3
* DERIVED BIP93 identifier=c0ny
* DERIVED BIP93 codex32=ms10c0nys4xklclp0lneyfjmyp9uhlfdzqfwwengqaduatsw

Generate a "cl" prefixed Core Lightning HSM secret, 32-bytes with default identifier.

INPUT:
* MASTER BIP32 ROOT KEY: xprv9s21ZrQH143K2LBWUUQRFXhucrQqBpKdRRxNVq2zBqsx8HVqFk2uYo8kmbaLLHRdqtQpUm98uKfu3vca1LqdGhUtyoFnCNkfmXRyPXLjbKb
* PATH: m/83696968'/93'/1'/0'/1'/32'/32'/32'/32'/32'/0'
OUTPUT:
* DERIVED ENTROPY=d5d81425b6352225c002cc31002e721e93c08dbc742eefbf480d14ca788c544df912ef67f8927b3456a56dd7f6285c7642f17370154524dad3bfe294cb507242
* DERIVED BIP93 identifier=wwak
* DERIVED BIP93 codex32=cl10wwakss63h2vh43mjdk9sjjendkyy2mvt2n6frt83sly7afjh85xl3l9qlp63pyuukcyqyf

====Share Generation====

If we already have a valid set of ''t'' initial codex32 strings, use BIP-0093 to derive ''n'' shares. The BIP85 dice application may be used to randomly select ''n'' share indices.

Otherwise, for each initial share needed:

1. Take the next available letter from the bech32 alphabet, in alphabetical order, as <code>a</code>, <code>c</code>, <code>d</code>, ..., to be the share index.
* Valid share-index characters: "acdefghjklmnpqrtuvwxyz023456789"
2. Generate ceil(''<code>byte_length</code> * 8 / 5'') random payload characters using the BIP85 DRNG.
* Recover secret at "s", if needed, for the default identifier.
3. Prepend the <code>threshold</code> and identifier.

4. Compute and append the codex32 checksum.

5. Translate the data part to characters using the table from BIP-0173 and prepend <code>hrp</code>1.
{|
! Fresh master seeds
!Existing master seeds
|-
| ''n'' >= ''t''
| ''n'' < ''t''
|}
There are two ways to create an initial set of ''t'' valid codex32 strings, depending on whether the user is creating a fresh master seed or using an existing master seed.
The following steps outline the process for each case.

=====For a fresh master seed=====

Generate ''t'' initial random shares as above, then:
* Derive the remaining 31 - ''t'' possible shares by interpolating from these initial ''t'' shares.
* Use the DRNG to deterministically select ''n'' unique indices (excluding "s").
* Output the shares with these indices.
* The secret can be recovered by interpolating any ''t'' shares at index "s".

Examples:

Generate 3 codex32 shares with a threshold of 2 for a 16-byte seed, identifier <code>"c00l"</code>.

INPUT:
* MASTER BIP32 ROOT KEY: xprv9s21ZrQH143K2LBWUUQRFXhucrQqBpKdRRxNVq2zBqsx8HVqFk2uYo8kmbaLLHRdqtQpUm98uKfu3vca1LqdGhUtyoFnCNkfmXRyPXLjbKb
* PATH: m/83696968'/93'/0'/2'/3'/16'/24'/15'/15'/31'/0'
OUTPUT:
* DERIVED ENTROPY=08d7bfdb5bb43e00046af47b31063def05ea70afed5e8c3ab88a80213efe548da0171c8ba30501844ea2cee9e830138306f8a9c429acdba6e1d050b2b50fad3f
* DERIVED BIP93 identifier=c00l
* DERIVED BIP93 codex32=ms12c00ln4kx8hawgstmrky88szf0qc7p9snrryzwl06tay6, ms12c00lpc9sddr6j0kl48m8j7n9sfg4p39ajmq4xx40xwvt, ms12c00lyj8fjetdxqhrvt58zalgllrdpx477puthmplvva8

Generate 9 codex32 shares for a 16-byte seed, threshold 3, default identifier.

INPUT:
* MASTER BIP32 ROOT KEY: xprv9s21ZrQH143K2LBWUUQRFXhucrQqBpKdRRxNVq2zBqsx8HVqFk2uYo8kmbaLLHRdqtQpUm98uKfu3vca1LqdGhUtyoFnCNkfmXRyPXLjbKb
* PATH: m/83696968'/93'/0'/3'/9'/16'/32'/32'/32'/32'/0'
OUTPUT:
* DERIVED ENTROPY= c18b7dd81fb08b55b3cd16070fa625a0436db43186ab5f7d636b58e73decc5539b59ab93d65e932448933637241e17933d97f37c541a3319148a25e8e306cf10
* DERIVED BIP93 identifier=ms8t
* DERIVED BIP93 codex32=ms13ms8tu5dtz5c6d7lfg7l48mmewvhdu0z6q6eav29umjhl, ms13ms8tneyjzext4y7cd0s6c2gwn92smyldywhfrzc2xmhq, ms13ms8tz6nt2nvekkjyqn2lqdszm8pfydmmttfytvg28fcv, ms13ms8tdh6j27jgwvn49z9slur4xwu5rxxv0l8syy4u6qcn, ms13ms8tp85zuyk2ct2msvjjtvwxljg52fza02ln8plkfegf, ms13ms8tcfk9nlh8e6uhaqrxrk9pa8djsquk4xhs4zv87jnv, ms13ms8tenrpvzdmjtxkuputf72p4xy422s8n2dryeva3yk2, ms13ms8tjr3kayuh74yevw0hjz8wmyrhpwnuzzd6jecsfdjx, ms13ms8tf2pum4a46gstsuerm3ad49xt0fcq6rfaavu8lquq

=====For an existing master seed=====

Generate ''n'' = ''t'' - 1 initial random shares as above, then:
* Output these shares with the alphabetized indices.
* The existing master seed is treated as the ''t''-th share (encoded as codex32 secret with index "s").
* To generate additional shares, interpolate using the ''t'' points (''t''-1 generated shares + secret).

Examples:

Generate 2 codex32 shares, 16-byte existing master seed, threshold 3, identifier <code>"g0??"</code>.

Note: The share indices are alphabetized. The default identifier is the fingerprint of payload bytes of "s" had the <code>threshold</code been <code>n</code> (2 in this example).

INPUT:
* MASTER BIP32 ROOT KEY: xprv9s21ZrQH143K2LBWUUQRFXhucrQqBpKdRRxNVq2zBqsx8HVqFk2uYo8kmbaLLHRdqtQpUm98uKfu3vca1LqdGhUtyoFnCNkfmXRyPXLjbKb
* PATH: m/83696968'/93'/0'/3'/2'/16'/8'/15'/32'/32'/0'
OUTPUT:
* DERIVED ENTROPY=c23f717c2d3f124ea5596aa23449ba91a9b189953aaa925f33dfd16f35b6ca86000a1c11e6080f20ae6470019ee8f585a11af483a59b15b2827b5605ad61772b
* DERIVED BIP93 identifier=g0fy
* DERIVED BIP93 codex32=ms13g0fyarrwyawuktl8qptwqy3np7jx3xfv992ytz5kcq8h, ms13g0fyc4e379zymy6tzdhgzwfeq6ymwlr36qext53v2vp4

Generate 1 codex32 share for a 64-byte existing master seed, threshold 2, identifier <code>"?ann"</code>.

Note: Indices will be alphabetical. The default identifier is the fingerprint of payload bytes of share "a".

INPUT:
* MASTER BIP32 ROOT KEY: xprv9s21ZrQH143K2LBWUUQRFXhucrQqBpKdRRxNVq2zBqsx8HVqFk2uYo8kmbaLLHRdqtQpUm98uKfu3vca1LqdGhUtyoFnCNkfmXRyPXLjbKb
* PATH: m/83696968'/93'/0'/2'/1'/64'/32'/29'/19'/19'/0'
OUTPUT:
* DERIVED ENTROPY=bb4fb0e144930d545836177820d173cc250b9084ac50ce3aa6816efaed2dc750cc687b71c9c95a372009427ced155e78622a81defed03321aea49f4d4fdb688b
* DERIVED BIP93 identifier=mann
* DERIVED BIP93 codex32=ms12mannaczq4kkph3gtppqu5ehjes6fvsyh09m0tk3ag5z3tkq5p5menyjpukyy2dvddk4yu979949g08jlfdt4w946we8dynamcu22c0tr6s2rndpnrmqac6z23nd
>>>>>>> b71c42cb

===HD-Seed WIF===
Application number: 2'

Uses the most significant 256 bits<ref name="curve-order">
There is a very small chance that you'll make an invalid
key that is zero or larger than the order of the curve. If this occurs, software
should hard fail (forcing users to iterate to the next index). From BIP32:
<blockquote>
In case parse<sub>256</sub>(I<sub>L</sub>) ≥ n or k<sub>i</sub> = 0, the resulting key is invalid, and one should proceed with the next value for i. (Note: this has probability lower than 1 in 2<sup>127</sup>.)
</blockquote>
</ref>
of entropy as the secret exponent to derive a private key and encode as a compressed
WIF that will be used as the hdseed for Bitcoin Core wallets.

Path format is <code>m/83696968'/2'/{index}'</code>

INPUT:
* MASTER BIP32 ROOT KEY: xprv9s21ZrQH143K2LBWUUQRFXhucrQqBpKdRRxNVq2zBqsx8HVqFk2uYo8kmbaLLHRdqtQpUm98uKfu3vca1LqdGhUtyoFnCNkfmXRyPXLjbKb
* PATH: m/83696968'/2'/0'

OUTPUT
* DERIVED ENTROPY=7040bb53104f27367f317558e78a994ada7296c6fde36a364e5baf206e502bb1
* DERIVED WIF=Kzyv4uF39d4Jrw2W7UryTHwZr1zQVNk4dAFyqE6BuMrMh1Za7uhp

===XPRV===
Application number: 32'

Taking 64 bytes of the HMAC digest, the first 32 bytes are the chain code, and the second 32 bytes<ref name="curve-order" /> are the private key for the BIP32 XPRV value. Child number, depth, and parent fingerprint are forced to zero.

''Warning'': The above order reverses the order of BIP32, which takes the first 32 bytes as the private key, and the second 32 bytes as the chain code.

Applications may support Testnet by emitting TPRV keys if and only if the input root key is a Testnet key.

Path format is <code>m/83696968'/32'/{index}'</code>

INPUT:
* MASTER BIP32 ROOT KEY: xprv9s21ZrQH143K2LBWUUQRFXhucrQqBpKdRRxNVq2zBqsx8HVqFk2uYo8kmbaLLHRdqtQpUm98uKfu3vca1LqdGhUtyoFnCNkfmXRyPXLjbKb
* PATH: m/83696968'/32'/0'

OUTPUT
* DERIVED ENTROPY=ead0b33988a616cf6a497f1c169d9e92562604e38305ccd3fc96f2252c177682
* DERIVED XPRV=xprv9s21ZrQH143K2srSbCSg4m4kLvPMzcWydgmKEnMmoZUurYuBuYG46c6P71UGXMzmriLzCCBvKQWBUv3vPB3m1SATMhp3uEjXHJ42jFg7myX

===HEX===
Application number: 128169'

The derivation path format is: <code>m/83696968'/128169'/{num_bytes}'/{index}'</code>

`16 <= num_bytes <= 64`

Truncate trailing (least significant) bytes of the entropy after `num_bytes`.

INPUT:
* MASTER BIP32 ROOT KEY: xprv9s21ZrQH143K2LBWUUQRFXhucrQqBpKdRRxNVq2zBqsx8HVqFk2uYo8kmbaLLHRdqtQpUm98uKfu3vca1LqdGhUtyoFnCNkfmXRyPXLjbKb
* PATH: m/83696968'/128169'/64'/0'

OUTPUT
* DERIVED ENTROPY=492db4698cf3b73a5a24998aa3e9d7fa96275d85724a91e71aa2d645442f878555d078fd1f1f67e368976f04137b1f7a0d19232136ca50c44614af72b5582a5c

===PWD BASE64===
Application number: 707764'

The derivation path format is: <code>m/83696968'/707764'/{pwd_len}'/{index}'</code>

`20 <= pwd_len <= 86`

[https://datatracker.ietf.org/doc/html/rfc4648 Base64] encode all 64 bytes of entropy.
Remove any spaces or new lines inserted by Base64 encoding process. Slice Base64 result string
on index 0 to `pwd_len`. This slice is the password. As `pwd_len` is limited to 86, passwords will not contain padding.

Entropy calculation:<br>
R = 64  (Base64 - do not count padding)<br>
L = pwd_len<br>
Entropy = log2(R ** L)<br>

{| class="wikitable" style="margin:auto"
! pwd_length !! (cca) entropy
|-
| 20 || 120.0
|-
| 24 || 144.0
|-
| 32 || 192.0
|-
| 64 || 384.0
|-
| 86 || 516.0
|}

INPUT:
* MASTER BIP32 ROOT KEY: xprv9s21ZrQH143K2LBWUUQRFXhucrQqBpKdRRxNVq2zBqsx8HVqFk2uYo8kmbaLLHRdqtQpUm98uKfu3vca1LqdGhUtyoFnCNkfmXRyPXLjbKb
* PATH: m/83696968'/707764'/21'/0'

OUTPUT
* DERIVED ENTROPY=74a2e87a9ba0cdd549bdd2f9ea880d554c6c355b08ed25088cfa88f3f1c4f74632b652fd4a8f5fda43074c6f6964a3753b08bb5210c8f5e75c07a4c2a20bf6e9
* DERIVED PWD=dKLoepugzdVJvdL56ogNV

===PWD BASE85===
Application number: 707785'

The derivation path format is: <code>m/83696968'/707785'/{pwd_len}'/{index}'</code>

`10 <= pwd_len <= 80`

Base85 encode all 64 bytes of entropy.
Remove any spaces or new lines inserted by Base85 encoding process. Slice Base85 result string
on index 0 to `pwd_len`. This slice is the password. `pwd_len` is limited to 80 characters.

Entropy calculation:<br>
R = 85<br>
L = pwd_len<br>
Entropy = log2(R ** L)<br>

{| class="wikitable" style="margin:auto"
! pwd_length !! (cca) entropy
|-
| 10 || 64.0
|-
| 15 || 96.0
|-
| 20 || 128.0
|-
| 30 || 192.0
|-
| 80 || 512.0
|}

INPUT:
* MASTER BIP32 ROOT KEY: xprv9s21ZrQH143K2LBWUUQRFXhucrQqBpKdRRxNVq2zBqsx8HVqFk2uYo8kmbaLLHRdqtQpUm98uKfu3vca1LqdGhUtyoFnCNkfmXRyPXLjbKb
* PATH: m/83696968'/707785'/12'/0'

OUTPUT
* DERIVED ENTROPY=f7cfe56f63dca2490f65fcbf9ee63dcd85d18f751b6b5e1c1b8733af6459c904a75e82b4a22efff9b9e69de2144b293aa8714319a054b6cb55826a8e51425209
* DERIVED PWD=_s`{TW89)i4`

===RSA===

Application number: 828365'

The derivation path format is: <code>m/83696968'/828365'/{key_bits}'/{key_index}'</code>

The RSA key generator should use BIP85-DRNG as the input RNG function.

===RSA GPG===

Keys allocated for RSA-GPG purposes use the following scheme:

 - Main key <code>m/83696968'/828365'/{key_bits}'/{key_index}'</code>
 - Sub keys:  <code>m/83696968'/828365'/{key_bits}'/{key_index}'/{sub_key}'</code>

    - key_index is the parent key for CERTIFY capability
    - sub_key <code>0'</code> is used as the ENCRYPTION key
    - sub_key <code>1'</code> is used as the AUTHENTICATION key
    - sub_key <code>2'</code> is usually used as SIGNATURE key

Note on timestamps:

The resulting RSA key can be used to create a GPG key where the creation date MUST be fixed to UNIX Epoch timestamp 1231006505 (the Bitcoin genesis block time <code>'2009-01-03 18:15:05'</code> UTC)<ref>The human-readable datetime string was incorrectly noted as '2009-01-03 18:05:05' prior to v2.0.0 of this BIP, so implementations that relied on it rather than UNIX Epoch timestamp 1231006505 will produce different key fingerprints.</ref> because the key fingerprint is affected by the creation date (Epoch timestamp 0 was not chosen because of legacy behavior in GNUPG implementations for older keys). Additionally, when importing sub-keys under a key in GNUPG, the system time must be frozen to the same timestamp before importing (e.g. by use of <code>faketime</code>).

Note on GPG key capabilities on smartcard/hardware devices:

GPG capable smart-cards SHOULD be loaded as follows: The encryption slot SHOULD be loaded with the ENCRYPTION capable key; the authentication slot SHOULD be loaded with the AUTHENTICATION capable key. The signature capable slot SHOULD be loaded with the SIGNATURE capable key.

However, depending on available slots on the smart-card, and preferred policy, the CERTIFY capable key MAY be flagged with CERTIFY and SIGNATURE capabilities and loaded into the SIGNATURE capable slot (for example where the smart-card has only three slots and the CERTIFY capability is required on the same card). In this case, the SIGNATURE capable sub-key would be disregarded because the CERTIFY capable key serves a dual purpose.

===DICE===

Application number: 89101'

The derivation path format is: <code>m/83696968'/89101'/{sides}'/{rolls}'/{index}'</code>

    2 <= sides <= 2^32 - 1
    1 <= rolls <= 2^32 - 1

Use this application to generate PIN numbers, numeric secrets, and secrets over custom alphabets.
For example, applications could generate alphanumeric passwords from a 62-sided die (26 + 26 + 10).

Roll values are zero-indexed, such that an N-sided die produces values in the range
<code>[0, N-1]</code>, inclusive. Applications should separate printed rolls by a comma or similar.

Create a BIP85 DRNG whose seed is the derived entropy.

Calculate the following integers:

    bits_per_roll = ceil(log_2(sides))
    bytes_per_roll = ceil(bits_per_roll / 8)

Read <code>bytes_per_roll</code> bytes from the DRNG.
Trim any bits in excess of <code>bits_per_roll</code> (retain the most
significant bits). The resulting integer represents a single roll or trial.
If the trial is greater than or equal to the number of sides, skip it and
move on to the next one. Repeat as needed until all rolls are complete.

INPUT:
* MASTER BIP32 ROOT KEY: xprv9s21ZrQH143K2LBWUUQRFXhucrQqBpKdRRxNVq2zBqsx8HVqFk2uYo8kmbaLLHRdqtQpUm98uKfu3vca1LqdGhUtyoFnCNkfmXRyPXLjbKb
* PATH: m/83696968'/89101'/6'/10'/0'
OUTPUT
* DERIVED ENTROPY=5e41f8f5d5d9ac09a20b8a5797a3172b28c806aead00d27e36609e2dd116a59176a738804236586f668da8a51b90c708a4226d7f92259c69f64c51124b6f6cd2
* DERIVED ROLLS=1,0,0,2,0,1,5,5,2,4

==Backwards Compatibility==

This specification is not backwards compatible with any other existing specification.

This specification relies on BIP32 but is agnostic to how the BIP32 root key is derived. As such, this standard is able to derive wallets with initialization schemes like BIP39, codex32 or Electrum wallet style mnemonics.

==References==

BIP32, BIP39, BIP93

==Reference Implementations==

* 1.3.0 Python 3.x library implementation: [https://github.com/akarve/bipsea]
* 1.1.0 Python 2.x library implementation: [https://github.com/ethankosakovsky/bip85]
* 1.0.0 JavaScript library implementation: [https://github.com/hoganri/bip85-js]

==Changelog==

===2.1.0 (2025-10-19)===

====Added====

* Codex32 application 93'

===2.0.0 (2025-09-19)===

====Fixed==== 

* Fixed the human-readable datetime string for BIP85 GPG Keys that was incorrectly stated as '2009-01-03 18:05:05' rather than '2009-01-03 18:15:05'. Implementations that relied on the previously incorrect datetime string instead of UNIX Epoch timestamp 1231006505 will produce different key fingerprints.

===1.3.0 (2024-10-22)===

====Added====

* Dice application 89101'
* Czech language code to application 39'
* TPRV guidance for application 32'
* Warning on application 32' key and chain code ordering

===1.2.0 (2022-12-04)===

====Added====

* Base64 application 707764'
* Base85 application 707785'

===1.1.0 (2020-11-19)===

====Added====

* BIP85-DRNG-SHAKE256
* RSA application 828365'

===1.0.0 (2020-06-11)===

* Initial version

==Footnotes==

<references />

==Acknowledgements==

Many thanks to Peter Gray and Christopher Allen for their input, and to Peter for suggesting extra application use cases.<|MERGE_RESOLUTION|>--- conflicted
+++ resolved
@@ -228,7 +228,6 @@
 ===BIP93 (codex32)===
 Application Number: 93'
 
-<<<<<<< HEAD
 The derivation path format is: <code>m/83696968'/93'/{header}'/{byte_len}'/{index}'</code> 
 
 Truncate trailing (least significant) bytes of the entropy after <code>byte_len</code>.
@@ -239,19 +238,6 @@
 * 8-digits: human-readable prefix code
 * 1-digit: threshold parameter (2 through 9, or 0)
 * 1-digit: share index (index from "sacdefghjk")
-=======
-The derivation path format is: <code>m/83696968'/93'/{hrp}'/{threshold}'/{n}'/{byte_length}'/{id0}'/{id1}'/{id2}'/{id3}'/{index}'</code>
-
-Use this application to generate fresh codex32 strings (as defined in BIP-0093) for Shamir's Secret Sharing backups of BIP-0032 HD master seeds. Each codex32 string encodes a share or secret with a human-readable prefix (hrp), and a data part consisting of a threshold, identifier, share index, payload, and checksum.
-
-Create a BIP85 DRNG whose seed is the derived entropy. Read 1 byte from the DRNG and trim to the 5 most significant bits to obtain an integer (0–31), representing a bech32 character.
-
-Pseudocode: <code>character_value = int.from_bytes(drng.read(1), "big") >> 3</code>
-
-Repeat until all required data characters are validly chosen.
-
-Example: a codex32 secret with <code>hrp = "ms"</code> (first index), <code>threshold = "0"</code>, <code>n = 1</code>, <code>byte_length = 16</code>, identifier <code>"c0??"</code> would have the path <code>m/83696968'/93'/0'/0'/1'/16'/24'/15'/32'/32'/0'</code>, the next secret would be <code>m/83696968'/93'/0'/0'/1'/16'/24'/15'/32'/32'/1'</code> (identifier <code>"c0zc"</code>) etc.
->>>>>>> b71c42cb
 
 Human-readable Prefix Table
 
@@ -260,7 +246,6 @@
 !Code
 |-
 | "ms"
-<<<<<<< HEAD
 | 0
 |-
 | "cl"
@@ -268,66 +253,6 @@
 |-
 |}
 
-=======
-| 0'
-|-
-| "cl"
-| 1'
-|-
-|}
-
-Threshold Table
-
-{|
-!Threshold
-!Code
-|-
-| "0"
-| 0'
-|-
-| "2"
-| 2'
-|-
-| "3"
-| 3'
-|-
-| "4"
-| 4'
-|-
-| "5"
-| 5'
-|-
-| "6"
-| 6'
-|-
-| "7"
-| 7'
-|-
-| "8"
-| 8'
-|-
-| "9"
-| 9'
-|-
-|}
-
-Share Count Table
-
-{|
-!Threshold code
-!Number of Shares
-!Code
-|-
-| 0'
-| n = 1
-| 1'
-|-
-| not 0'
-| n (from 1 to 31)
-| n'
-|}
-
->>>>>>> b71c42cb
 Bytes Length Table
 
 {|
@@ -349,7 +274,6 @@
 |}
 Note: Other lengths between 16 and 64 are valid but not recommended, using corresponding hardened indices.
 
-<<<<<<< HEAD
 Example of derivation path computation:
 
 <source lang="python">
@@ -405,7 +329,6 @@
 * DERIVED ENTROPY=
 * DERIVED CODEX32 SECRET=cl12c00ls...
 
-
 ====Share Generation====
 
 When <code>share_idx != "s"</code>, the output is a codex32 share. Here the threshold and identifier MUST be specified as both impact derivation. The threshold parameter also restricts which <code>share_idx</code> values are valid. Only the first threshold indicies in alphabetical order may be generated. E.g.: For <code>threshold = 3</code>, shares <code>"a"</code>, <code>"c"</code>, and <code>"d"</code>.
@@ -424,137 +347,6 @@
 OUTPUT:
 * DERIVED ENTROPY=
 * DERIVED CODEX32 SHARE A=ms13c00la...
-=======
-Identifier Table
-
-{|
-! Identifier
-!Code
-|-
-| id0, id1, id2, id3
-| id0'/id1'/id2'/id3'
-|-
-| Default (BIP-0032 fingerprint)
-| 32'/32'/32'/32'
-|}
-The identifier is four bech32 characters converted to four integers using the character table from BIP-0173. Each identifier hardened index (idX) used in the derivation path affects the derived entropy; if idX = 32 then the character emitted at that position in the encoded identifier MUST be the bech32 character for the corresponding 5-bit chunk of the 20 most significant bits of the relevant seed's BIP-0032 fingerprint (master seed, else seed recovered at t = n, else share "a" if n = 1).
-
-Rationale: This default assists users in locating the correct codex32 backup for their wallets, should be distinct for hundreds of backups users may need to disambiguate and, as it is widely stored, improves overall error correction.
-
-====Unshared Secret====
-
-When <code>threshold == "0"</code>, <code>n</code> MUST be ''1'' and the output is a codex32 secret. The payload in a codex32 secret is a direct encoding of a BIP-0032 HD master seed.
-
-Examples:
-
-Generate a "ms" prefixed codex32 secret, 16-byte payload, with identifier <code>"c0??"</code>.
-
-INPUT:
-* MASTER BIP32 ROOT KEY: xprv9s21ZrQH143K2LBWUUQRFXhucrQqBpKdRRxNVq2zBqsx8HVqFk2uYo8kmbaLLHRdqtQpUm98uKfu3vca1LqdGhUtyoFnCNkfmXRyPXLjbKb
-* PATH: m/83696968'/93'/0'/0'/1'/16'/24'/15'/32'/32'/0'
-OUTPUT:
-* DERIVED ENTROPY=bf89dc8a7caeba703bbba213cd092800c4dd42b3efa55dc50f52f17e4000057e727512c05cdc3856d8def0eaf0d877714e18c1d74364911e8a438bcc0373e8a3
-* DERIVED BIP93 identifier=c0ny
-* DERIVED BIP93 codex32=ms10c0nys4xklclp0lneyfjmyp9uhlfdzqfwwengqaduatsw
-
-Generate a "cl" prefixed Core Lightning HSM secret, 32-bytes with default identifier.
-
-INPUT:
-* MASTER BIP32 ROOT KEY: xprv9s21ZrQH143K2LBWUUQRFXhucrQqBpKdRRxNVq2zBqsx8HVqFk2uYo8kmbaLLHRdqtQpUm98uKfu3vca1LqdGhUtyoFnCNkfmXRyPXLjbKb
-* PATH: m/83696968'/93'/1'/0'/1'/32'/32'/32'/32'/32'/0'
-OUTPUT:
-* DERIVED ENTROPY=d5d81425b6352225c002cc31002e721e93c08dbc742eefbf480d14ca788c544df912ef67f8927b3456a56dd7f6285c7642f17370154524dad3bfe294cb507242
-* DERIVED BIP93 identifier=wwak
-* DERIVED BIP93 codex32=cl10wwakss63h2vh43mjdk9sjjendkyy2mvt2n6frt83sly7afjh85xl3l9qlp63pyuukcyqyf
-
-====Share Generation====
-
-If we already have a valid set of ''t'' initial codex32 strings, use BIP-0093 to derive ''n'' shares. The BIP85 dice application may be used to randomly select ''n'' share indices.
-
-Otherwise, for each initial share needed:
-
-1. Take the next available letter from the bech32 alphabet, in alphabetical order, as <code>a</code>, <code>c</code>, <code>d</code>, ..., to be the share index.
-* Valid share-index characters: "acdefghjklmnpqrtuvwxyz023456789"
-2. Generate ceil(''<code>byte_length</code> * 8 / 5'') random payload characters using the BIP85 DRNG.
-* Recover secret at "s", if needed, for the default identifier.
-3. Prepend the <code>threshold</code> and identifier.
-
-4. Compute and append the codex32 checksum.
-
-5. Translate the data part to characters using the table from BIP-0173 and prepend <code>hrp</code>1.
-{|
-! Fresh master seeds
-!Existing master seeds
-|-
-| ''n'' >= ''t''
-| ''n'' < ''t''
-|}
-There are two ways to create an initial set of ''t'' valid codex32 strings, depending on whether the user is creating a fresh master seed or using an existing master seed.
-The following steps outline the process for each case.
-
-=====For a fresh master seed=====
-
-Generate ''t'' initial random shares as above, then:
-* Derive the remaining 31 - ''t'' possible shares by interpolating from these initial ''t'' shares.
-* Use the DRNG to deterministically select ''n'' unique indices (excluding "s").
-* Output the shares with these indices.
-* The secret can be recovered by interpolating any ''t'' shares at index "s".
-
-Examples:
-
-Generate 3 codex32 shares with a threshold of 2 for a 16-byte seed, identifier <code>"c00l"</code>.
-
-INPUT:
-* MASTER BIP32 ROOT KEY: xprv9s21ZrQH143K2LBWUUQRFXhucrQqBpKdRRxNVq2zBqsx8HVqFk2uYo8kmbaLLHRdqtQpUm98uKfu3vca1LqdGhUtyoFnCNkfmXRyPXLjbKb
-* PATH: m/83696968'/93'/0'/2'/3'/16'/24'/15'/15'/31'/0'
-OUTPUT:
-* DERIVED ENTROPY=08d7bfdb5bb43e00046af47b31063def05ea70afed5e8c3ab88a80213efe548da0171c8ba30501844ea2cee9e830138306f8a9c429acdba6e1d050b2b50fad3f
-* DERIVED BIP93 identifier=c00l
-* DERIVED BIP93 codex32=ms12c00ln4kx8hawgstmrky88szf0qc7p9snrryzwl06tay6, ms12c00lpc9sddr6j0kl48m8j7n9sfg4p39ajmq4xx40xwvt, ms12c00lyj8fjetdxqhrvt58zalgllrdpx477puthmplvva8
-
-Generate 9 codex32 shares for a 16-byte seed, threshold 3, default identifier.
-
-INPUT:
-* MASTER BIP32 ROOT KEY: xprv9s21ZrQH143K2LBWUUQRFXhucrQqBpKdRRxNVq2zBqsx8HVqFk2uYo8kmbaLLHRdqtQpUm98uKfu3vca1LqdGhUtyoFnCNkfmXRyPXLjbKb
-* PATH: m/83696968'/93'/0'/3'/9'/16'/32'/32'/32'/32'/0'
-OUTPUT:
-* DERIVED ENTROPY= c18b7dd81fb08b55b3cd16070fa625a0436db43186ab5f7d636b58e73decc5539b59ab93d65e932448933637241e17933d97f37c541a3319148a25e8e306cf10
-* DERIVED BIP93 identifier=ms8t
-* DERIVED BIP93 codex32=ms13ms8tu5dtz5c6d7lfg7l48mmewvhdu0z6q6eav29umjhl, ms13ms8tneyjzext4y7cd0s6c2gwn92smyldywhfrzc2xmhq, ms13ms8tz6nt2nvekkjyqn2lqdszm8pfydmmttfytvg28fcv, ms13ms8tdh6j27jgwvn49z9slur4xwu5rxxv0l8syy4u6qcn, ms13ms8tp85zuyk2ct2msvjjtvwxljg52fza02ln8plkfegf, ms13ms8tcfk9nlh8e6uhaqrxrk9pa8djsquk4xhs4zv87jnv, ms13ms8tenrpvzdmjtxkuputf72p4xy422s8n2dryeva3yk2, ms13ms8tjr3kayuh74yevw0hjz8wmyrhpwnuzzd6jecsfdjx, ms13ms8tf2pum4a46gstsuerm3ad49xt0fcq6rfaavu8lquq
-
-=====For an existing master seed=====
-
-Generate ''n'' = ''t'' - 1 initial random shares as above, then:
-* Output these shares with the alphabetized indices.
-* The existing master seed is treated as the ''t''-th share (encoded as codex32 secret with index "s").
-* To generate additional shares, interpolate using the ''t'' points (''t''-1 generated shares + secret).
-
-Examples:
-
-Generate 2 codex32 shares, 16-byte existing master seed, threshold 3, identifier <code>"g0??"</code>.
-
-Note: The share indices are alphabetized. The default identifier is the fingerprint of payload bytes of "s" had the <code>threshold</code been <code>n</code> (2 in this example).
-
-INPUT:
-* MASTER BIP32 ROOT KEY: xprv9s21ZrQH143K2LBWUUQRFXhucrQqBpKdRRxNVq2zBqsx8HVqFk2uYo8kmbaLLHRdqtQpUm98uKfu3vca1LqdGhUtyoFnCNkfmXRyPXLjbKb
-* PATH: m/83696968'/93'/0'/3'/2'/16'/8'/15'/32'/32'/0'
-OUTPUT:
-* DERIVED ENTROPY=c23f717c2d3f124ea5596aa23449ba91a9b189953aaa925f33dfd16f35b6ca86000a1c11e6080f20ae6470019ee8f585a11af483a59b15b2827b5605ad61772b
-* DERIVED BIP93 identifier=g0fy
-* DERIVED BIP93 codex32=ms13g0fyarrwyawuktl8qptwqy3np7jx3xfv992ytz5kcq8h, ms13g0fyc4e379zymy6tzdhgzwfeq6ymwlr36qext53v2vp4
-
-Generate 1 codex32 share for a 64-byte existing master seed, threshold 2, identifier <code>"?ann"</code>.
-
-Note: Indices will be alphabetical. The default identifier is the fingerprint of payload bytes of share "a".
-
-INPUT:
-* MASTER BIP32 ROOT KEY: xprv9s21ZrQH143K2LBWUUQRFXhucrQqBpKdRRxNVq2zBqsx8HVqFk2uYo8kmbaLLHRdqtQpUm98uKfu3vca1LqdGhUtyoFnCNkfmXRyPXLjbKb
-* PATH: m/83696968'/93'/0'/2'/1'/64'/32'/29'/19'/19'/0'
-OUTPUT:
-* DERIVED ENTROPY=bb4fb0e144930d545836177820d173cc250b9084ac50ce3aa6816efaed2dc750cc687b71c9c95a372009427ced155e78622a81defed03321aea49f4d4fdb688b
-* DERIVED BIP93 identifier=mann
-* DERIVED BIP93 codex32=ms12mannaczq4kkph3gtppqu5ehjes6fvsyh09m0tk3ag5z3tkq5p5menyjpukyy2dvddk4yu979949g08jlfdt4w946we8dynamcu22c0tr6s2rndpnrmqac6z23nd
->>>>>>> b71c42cb
 
 ===HD-Seed WIF===
 Application number: 2'

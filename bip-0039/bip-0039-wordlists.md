# Wordlists

* [English](english.txt)
* [Japanese](japanese.txt)
* [Korean](korean.txt)
* [Spanish](spanish.txt)
* [Chinese (Simplified)](chinese_simplified.txt)
* [Chinese (Traditional)](chinese_traditional.txt)
* [French](french.txt)
* [Italian](italian.txt)
* [Czech](czech.txt)
<<<<<<< HEAD
* [Polish](polish.txt)
=======
* [Portuguese](portuguese.txt)
>>>>>>> cf0b529e

## Wordlists (Special Considerations)

### Japanese

1. **Developers implementing phrase generation or checksum verification must separate words using ideographic spaces / accommodate users inputting ideographic spaces.**
(UTF-8 bytes: **0xE38080**; C/C+/Java: **"\u3000"**; Python: **u"\u3000"**)
However, code that only accepts Japanese phrases but does not generate or verify them should be fine as is.
This is because when generating the seed, normalization as per the spec will
automatically change the ideographic spaces into normal ASCII spaces, so as long as your code never shows the user an ASCII space
separated phrase or tries to split the phrase input by the user, dealing with ASCII or Ideographic space is the same.

2. Word-wrapping doesn't work well, so making sure that words only word-wrap at one of the
ideographic spaces may be a necessary step. As a long word split in two could be mistaken easily
for two smaller words (This would be a problem with any of the 3 character sets in Japanese)

### Spanish

1. Words can be uniquely determined typing the first 4 characters (sometimes less).

2. Special Spanish characters like 'ñ', 'ü', 'á', etc... are considered equal to 'n', 'u', 'a', etc... in terms of identifying a word. Therefore, there is no need to use a Spanish keyboard to introduce the passphrase, an application with the Spanish wordlist will be able to identify the words after the first 4 chars have been typed even if the chars with accents have been replaced with the equivalent without accents.

3. There are no words in common between the Spanish wordlist and any other language wordlist, therefore it is possible to detect the language with just one word.

### Chinese

1. Chinese text typically does not use any spaces as word separators. For the sake of
uniformity, we propose to use normal ASCII spaces (0x20) to separate words as per standard.

### French

Credits: @Kirvx @NicolasDorier @ecdsa @EricLarch
([The pull request](https://github.com/bitcoin/bips/issues/152))

1.  High priority on simple and common French words.
2.  Only words with 5-8 letters.
3.  A word is fully recognizable by typing the first 4 letters (special French characters "é-è" are considered equal to "e", for example "museau" and "musée" can not be together).
4.  Only infinitive verbs, adjectives and nouns.
5.  No pronouns, no adverbs, no prepositions, no conjunctions, no interjections (unless a noun/adjective is also popular than its interjection like "mince;chouette").
6.  No numeral adjectives.
7.  No words in the plural (except invariable words like "univers", or same spelling than singular like "heureux").
8.  No female adjectives (except words with same spelling for male and female adjectives like "magique").
9.  No words with several senses AND different spelling in speaking like "verre-vert", unless a word has a meaning much more popular than another like "perle" and "pairle".
10. No very similar words with 1 letter of difference.
11. No essentially reflexive verbs (unless a verb is also a noun like "souvenir").
12. No words with "ô;â;ç;ê;œ;æ;î;ï;û;ù;à;ë;ÿ".
13. No words ending by "é;ée;è;et;ai;ait".
14. No demonyms.
15. No words in conflict with the spelling corrections of 1990 (http://goo.gl/Y8DU4z).
16. No embarrassing words (in a very, very large scope) or belonging to a particular religion.
17. No identical words with the Spanish wordlist (as Y75QMO wants).

### Italian

Credits: @paoloaga @Polve

Words chosen using the following rules:

1. Simple and common Italian words.
2. Length between 4 and 8 characters.
3. First 4 letters must be unique between all words.
4. No accents or special characters.
5. No complex verb forms.
6. No plural words.
7. No words that remind negative/sad/bad things.
8. If both female/male words are available, choose male version.
9. No words with double vocals (like: lineetta).
10. No words already used in other language mnemonic sets.
11. If 3 of the first 4 letters are already used in the same sequence in another mnemonic word, there must be at least other 3 different letters.
12. If 3 of the first 4 letters are already used in the same sequence in another mnemonic word, there must not be the same sequence of 3 or more letters.

Rules 11 and 12 prevent the selection words that are not different enough. This makes each word more recognizable among others and less error prone. For example: the wordlist contains "atono", then "atomo" is rejected, but "atomico" is good.

All the words have been manually selected and automatically checked against the rules.

### Czech

Credits: @zizelevak (Jan Lansky zizelevak@gmail.com)

Words chosen using the following rules:

1.  Words are 4-8 letters long.
2.  Words can be uniquely determined typing the first 4 letters.
3.  Only words containing all letters without diacritical marks. (It was the hardest task, because in one third of all Czech letters has diacritical marks.)
4.  Only nouns, verbs and adverbs, no other word types. All words are in basic form.
5.  No personal names or geographical names.
6.  No very similar words with 1 letter of difference.
7. Words are sorting according English alphabet (Czech sorting has difference in "ch").
8.  No words already used in other language mnemonic sets (english, italian, french, spanish). Letters with diacritical marks from these sets are counted as analogous  letters without diacritical marks.

<<<<<<< HEAD
### Polish

Credits @KTrzeszczkowski (Karol Trzeszczkowski)

Words chosen using the following rules:

1. Words are 4-8 letters long.
2. Words can be uniquely determined typing the first 4 letters.
3. Special Polish characters like 'ą', 'ę', 'ć', etc... are considered equal to 'a', 'e', 'c', etc... in terms of identifying a word. Therefore, there is no need to use a Polish keyboard to introduce the passphrase, an application with the Polish wordlist will be able to identify the words after the first 4 chars have been typed even if the chars with accents have been replaced with the equivalent without accents.
4. All words are in basic form.
5. No personal names or geographical names.
6. No very similar words with 2 letter of difference.
7. Words are sorted according English alphabet ignoring diacritic signs.
8. No words already used in other language mnemonic sets (english, italian, french, spanish, czech).
9. Built with the most popular Polish words based on the [Open frequency dictionary of lexems](https://web.archive.org/web/20091116122442/http://www.open-dictionaries.com/slownikfrleks.pdf)
10. Words include negative and bad things as those are easier to remember.
=======
### Portuguese

Credits: @alegotardo @bitmover-studio @brenorb @kuthullu @ninjastic @sabotag3x @Trimegistus

1. Words can be uniquely determined typing the first 4 characters.
2. No accents or special characters.
3. No complex verb forms.
4. No plural words, unless there's no singular form.
5. No words with double spelling.
6. No words with the exact sound of another word with different spelling.
7. No offensive words.
8. No words already used in other language mnemonic sets.
9. The words which have not the same spelling in Brazil and in Portugal are excluded.
10. No words that remind negative/sad/bad things.
11. No very similar words with 1 letter of difference.
>>>>>>> cf0b529e
<|MERGE_RESOLUTION|>--- conflicted
+++ resolved
@@ -9,11 +9,9 @@
 * [French](french.txt)
 * [Italian](italian.txt)
 * [Czech](czech.txt)
-<<<<<<< HEAD
+* [Portuguese](portuguese.txt)
 * [Polish](polish.txt)
-=======
-* [Portuguese](portuguese.txt)
->>>>>>> cf0b529e
+
 
 ## Wordlists (Special Considerations)
 
@@ -104,7 +102,22 @@
 7. Words are sorting according English alphabet (Czech sorting has difference in "ch").
 8.  No words already used in other language mnemonic sets (english, italian, french, spanish). Letters with diacritical marks from these sets are counted as analogous  letters without diacritical marks.
 
-<<<<<<< HEAD
+### Portuguese
+
+Credits: @alegotardo @bitmover-studio @brenorb @kuthullu @ninjastic @sabotag3x @Trimegistus
+
+1. Words can be uniquely determined typing the first 4 characters.
+2. No accents or special characters.
+3. No complex verb forms.
+4. No plural words, unless there's no singular form.
+5. No words with double spelling.
+6. No words with the exact sound of another word with different spelling.
+7. No offensive words.
+8. No words already used in other language mnemonic sets.
+9. The words which have not the same spelling in Brazil and in Portugal are excluded.
+10. No words that remind negative/sad/bad things.
+11. No very similar words with 1 letter of difference.
+
 ### Polish
 
 Credits @KTrzeszczkowski (Karol Trzeszczkowski)
@@ -120,21 +133,4 @@
 7. Words are sorted according English alphabet ignoring diacritic signs.
 8. No words already used in other language mnemonic sets (english, italian, french, spanish, czech).
 9. Built with the most popular Polish words based on the [Open frequency dictionary of lexems](https://web.archive.org/web/20091116122442/http://www.open-dictionaries.com/slownikfrleks.pdf)
-10. Words include negative and bad things as those are easier to remember.
-=======
-### Portuguese
-
-Credits: @alegotardo @bitmover-studio @brenorb @kuthullu @ninjastic @sabotag3x @Trimegistus
-
-1. Words can be uniquely determined typing the first 4 characters.
-2. No accents or special characters.
-3. No complex verb forms.
-4. No plural words, unless there's no singular form.
-5. No words with double spelling.
-6. No words with the exact sound of another word with different spelling.
-7. No offensive words.
-8. No words already used in other language mnemonic sets.
-9. The words which have not the same spelling in Brazil and in Portugal are excluded.
-10. No words that remind negative/sad/bad things.
-11. No very similar words with 1 letter of difference.
->>>>>>> cf0b529e
+10. Words include negative and bad things as those are easier to remember.
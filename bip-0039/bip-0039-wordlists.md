--- conflicted
+++ resolved
@@ -9,11 +9,8 @@
 * [French](french.txt)
 * [Italian](italian.txt)
 * [Czech](czech.txt)
-<<<<<<< HEAD
+* [Portuguese](portuguese.txt)
 * [Turkish](turkish.txt)
-=======
-* [Portuguese](portuguese.txt)
->>>>>>> bd943663
 
 ## Wordlists (Special Considerations)
 
@@ -104,23 +101,6 @@
 7. Words are sorting according English alphabet (Czech sorting has difference in "ch").
 8.  No words already used in other language mnemonic sets (english, italian, french, spanish). Letters with diacritical marks from these sets are counted as analogous  letters without diacritical marks.
 
-<<<<<<< HEAD
-
-### Turkish
-
-Credits: @paribu (Paribu bilgi@paribu.com)
-
-Words chosen using the following rules:
-
-1. Words are 3-8 letters long.
-2. No very similar words with 2 letter of difference.
-3. Only nouns, adjective and adverbs, no other word types.
-4. No words with double vocals (like: saat).
-5. No complex verb forms.
-6. No plural words.
-7. No words that remind negative/sad/bad things.
-8. No words with double spelling.
-=======
 ### Portuguese
 
 Credits: @alegotardo @bitmover-studio @brenorb @kuthullu @ninjastic @sabotag3x @Trimegistus
@@ -136,4 +116,18 @@
 9. The words which have not the same spelling in Brazil and in Portugal are excluded.
 10. No words that remind negative/sad/bad things.
 11. No very similar words with 1 letter of difference.
->>>>>>> bd943663
+
+### Turkish
+
+Credits: @paribu (Paribu bilgi@paribu.com)
+
+Words chosen using the following rules:
+
+1. Words are 3-8 letters long.
+2. No very similar words with 2 letter of difference.
+3. Only nouns, adjective and adverbs, no other word types.
+4. No words with double vocals (like: saat).
+5. No complex verb forms.
+6. No plural words.
+7. No words that remind negative/sad/bad things.
+8. No words with double spelling.
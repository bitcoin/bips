--- conflicted
+++ resolved
@@ -17,9 +17,9 @@
 === Abstract ===
 
 This document proposes the introduction of a new output type, Pay to Quantum Resistant Hash (P2QRH), via a soft fork.
-P2QRH provides the same tapscript functionality as Pay to TapRoot (P2TR) but removes the quantum-vulnerable
+P2QRH provides the same tapscript functionality as Pay to Taproot (P2TR) but removes the quantum-vulnerable
 key path spend in P2TR. By itself, P2QRH provides protection against long-exposure quantum attacks, 
-but requires PQ signatures to provide full security against Cryptanalytically-Relevant Quantum Computing (CRQCs).
+but requires PQ signatures to provide full security against Cryptographically Relevant Quantum Computers (CRQCs).
 P2QRH is designed to provide the foundation necessary for a future soft fork activating PQ signature verification 
 in tapscript.
 
@@ -29,13 +29,13 @@
 
 === Motivation ===
 
-The primary threat to Bitcoin from Cryptanalytically-Relevant Quantum Computing (CRQCs)<ref name="CRQC">
-A Cryptoanalytically-Relevant Quantum Computer is an ''object'' which is only loosely defined by ''characteristics'' in quantum physics as of today. It could be understood in the context of this BIP and in bitcoin that it's a ''hardware-agnostic'' computer supposed to have the architecture to keep ''coherent'' a sufficient number of logical qubits to be able to run the Shor algorithm in an efficient fashion.</ref>
-is their potential to break the cryptographic assumptions of Elliptic Curve Cryptography (ECC), which secures Bitcoin's signatures and Taproot
+The primary threat to bitcoin from Cryptographically Relevant Quantum Computers (CRQCs)<ref name="CRQC">
+A Cryptographically Relevant Quantum Computer is an ''object'' which is only loosely defined by ''characteristics'' in quantum physics as of today. It could be understood in the context of this BIP and in bitcoin that it's a ''hardware-agnostic'' computer supposed to have the architecture to keep ''coherent'' a sufficient number of logical qubits to be able to run the Shor algorithm in an efficient fashion.</ref>
+is their potential to break the cryptographic assumptions of Elliptic Curve Cryptography (ECC), which secures bitcoin's signatures and Taproot
 commitments. Specifically, [https://arxiv.org/pdf/quant-ph/0301141 Shor's algorithm] enables a CRQC to solve the
 Discrete Logarithm Problem (DLP) exponentially faster than classical methods<ref name="shor">Shor's algorithm is
-believed to need 10^8 operations to break a 256-bit elliptic curve public key.</ref>, allowing the derivation of
-private keys from public keys-- a process referred to here as quantum key decryption.
+believed to need 10^8 operations to break a 256 bit elliptic curve public key.</ref>, allowing the derivation of
+private keys from public keys - a process referred to here as quantum key decryption.
 <ref name="quantum-key-decryption">Meaning, deriving private keys from public keys via Shor's algorithm</ref>
 Importantly, simply doubling the public
 key length (e.g., using a hypothetical secp512k1 curve) would only make deriving the private key twice as hard,
@@ -43,16 +43,16 @@
 [https://pubs.aip.org/avs/aqs/article/4/1/013801/2835275/The-impact-of-hardware-specifications-on-reaching ''The impact of hardware specifications on reaching quantum advantage in the fault-tolerant regime''].
 
 This proposal aims to mitigate these risks by introducing a Pay to Quantum Resistant Hash (P2QRH) output type that
-makes tapscript quantum resistant and enables the use of PQ signature algorithms. By adopting PQC, Bitcoin can enhance its quantum
+makes tapscript quantum resistant and enables the use of PQ signature algorithms. By adopting PQC, bitcoin can enhance its quantum
 resistance without requiring a hard fork or block size increase.
 
-The vulnerability of existing Bitcoin addresses<ref name="address-vulnerability">A vulnerable Bitcoin address is any
+The vulnerability of existing bitcoin addresses<ref name="address-vulnerability">A vulnerable bitcoin address is any
 ''scriptPubKey'' type that exposes an elliptic curve public key as ''raw bytes'' in a ''block'', making it susceptible
 to private key derivation through Shor's algorithm. This includes P2PK outputs and any script that contains an
-unprotected public key.</ref> is detailed in
+unprotected or reused public key.</ref> is detailed in
 [https://web.archive.org/web/20240715101040/https://www2.deloitte.com/nl/nl/pages/innovatie/artikelen/quantum-computers-and-the-bitcoin-blockchain.html this Deloitte report].
-The report estimates that in 2020 approximately 25% of the Bitcoin supply is held within addresses vulnerable to
-quantum attack. As of the time of writing, that number is now closer to 20%. Independently, Bitcoin developer Pieter
+The report estimates that in 2020 approximately 25% of the bitcoin supply is held within addresses vulnerable to
+quantum attack. As of the time of writing, that number is now closer to 20%. Independently, bitcoin developer Pieter
 Wuille [https://web.archive.org/web/20220531184542/https://twitter.com/pwuille/status/1108085284862713856 reasons] even more addresses might be vulnerable, representing
 5M to 10M bitcoin.
 
@@ -88,7 +88,7 @@
 This new output type protects transactions submitted to the mempool and helps preserve the fee market by
 preventing the need for private, out-of-band mempool transactions.
 
-The following table is intended to inform the average Bitcoin user whether their bitcoin is vulnerable to a long-exposure
+The following table is intended to inform the average bitcoin user whether their bitcoin is vulnerable to a long-exposure
 quantum attack:
 
 {| class="wikitable"
@@ -115,7 +115,7 @@
 
 ¹ Funds in P2PKH, P2SH, P2WPKH, and P2WSH outputs become vulnerable to long-exposure quantum attacks when their input script is revealed. An address is no longer safe against long-exposure quantum attacks after funds from it have been spent.
 
-It should be noted that Taproot outputs are vulnerable in that they encode a 32 byte x-only public key, from which a
+It should be noted that Taproot outputs are vulnerable in that they encode a 32-byte x-only public key, from which a
 full public key can be reconstructed.
 
 If a CRQC recovers an extended public key (xpub), including its chain code, it can derive all non-hardened child public
@@ -151,12 +151,12 @@
 and there are roughly 34,000 distinct P2PK scripts that are vulnerable. These coins can be considered
 "Satoshi's Shield." Any addresses with a balance of less than the original block subsidy of 50 coins can be considered
 cryptoeconomically incentive incompatible to capture until all of these are mined, and these addresses serve to provide
-time to transition Bitcoin to implement post-quantum security.
+time to transition bitcoin to implement post-quantum security.
 
 It's for the above reason that, for those who wish to be prepared for quantum emergency, it is recommended that no more
 than 50 bitcoin are kept under a single, distinct, unused Native SegWit (P2WPKH, "bc1q") address at a time. This is
 assuming that the attacker is financially motivated instead of, for example, a nation state looking to break confidence
-in Bitcoin. Independently, this assumes that other vulnerable targets such as central banks have upgraded their
+in bitcoin. Independently, this assumes that other vulnerable targets such as central banks have upgraded their
 cryptography by this time.
 
 The Commercial National Security Algorithm Suite (CNSA) 2.0 has a timeline for software and networking equipment to be
@@ -164,10 +164,10 @@
 Cryptography is planned to be disallowed within the US federal government after 2035. An exception is made for hybrid
 cryptography, which is the use of ECC and post-quantum algorithms together.
 
-Although the main threat posed by CRQCs is to the signatures used in Bitcoin, a smaller threat is to Bitcoin's hash
+Although the main threat posed by CRQCs is to the signatures used in bitcoin, a smaller threat is to bitcoin's hash
 algorithms. In particular, while a CRQC could use [https://en.wikipedia.org/wiki/Grover's_algorithm Grover's algorithm]
-to gain a quadratic speedup on brute-force attacks on the hash functions used in Bitcoin, a significantly more powerful
-CRQC is needed for these attacks to meaningfully impact Bitcoin. For instance, a preimage attack on
+to gain a quadratic speedup on brute-force attacks on the hash functions used in bitcoin, a significantly more powerful
+CRQC is needed for these attacks to meaningfully impact bitcoin. For instance, a preimage attack on
 HASH160 <ref name="hash160">Used by P2PKH, P2SH, and P2WPKH addresses, though not P2WSH because it uses 256-bit hashes.</ref>
 using Grover's algorithm would require at least 10^24 quantum operations. As for Grover's application to mining, see
 [https://quantumcomputing.stackexchange.com/a/12847 Sam Jaques' post on this].
@@ -177,206 +177,15 @@
 This BIP proposes a new output type called P2QRH (Pay to Quantum Resistant Hash). This output type is designed to 
 support post-quantum signature algorithms but those algorithms will be specified in future BIPs.
 
-It is proposed to use SegWit version 2, yielding addresses that start with bc1z. Z is the last letter in the alphabet,
-which gives it a futuristic feel, fitting for quantum-safe addresses.
-This follows the address format defined in [BIP 173](https://github.com/bitcoin/bips/blob/master/bip-0173.mediawiki#bech32).
-
-<<<<<<< HEAD
-P2QRH is meant to be implemented on top of P2TR, combining the security of classical Schnorr signatures along with
-post-quantum cryptography. This is a form of hybrid cryptography such that no regression in security is presented
-should a vulnerability exist in one of the signature algorithms used. One key distinction between P2QRH and P2TR
-however is that P2QRH will encode a hash of the public key. This is a significant deviation from how Taproot works by
-itself, but it is necessary to avoid exposing public keys on-chain where they are vulnerable to attack.
-
-P2QRH uses a 32 byte HASH256 (specifically SHA-256 twice-over) of the public key to reduce the size of new outputs and
-also to increase security by not having the public key available on-chain. While HASH256 uses double SHA-256 like
-Bitcoin's Proof of Work, this does not meaningfully increase quantum resistance compared to single SHA-256, as both
-provide approximately 2^128 security against Grover's algorithm. The practical impact of quantum attacks on SHA-256
-remains theoretical since quantum circuits for SHA-256 are still theoretical, but using the same hash function as
-Proof of Work maintains consistency with Bitcoin's existing security model. This hash serves as a minimal cryptographic
-commitment to a public key in the style of a
-[https://github.com/bitcoin/bips/blob/master/bip-0141.mediawiki#user-content-Witness_program BIP 141 witness program].
-Because it goes into the scriptPubKey, it does not receive a witness or attestation discount.
-
-Post-quantum public keys are generally larger than those used by ECC, depending on the security level.
-Originally BIP 360 proposed NIST Level V, 256-bit security, but this was changed to NIST Level I, 128-bit security
-due to concerns over the size of the public keys, the time it would take to verify signatures, and being generally
-deemed "overkill".
-
-Support for FALCON signatures will be introduced first, with the intention of adding other post-quantum
-algorithms as they are approved. By way of comparison, FALCON signatures are roughly 20x larger than Schnorr signatures.
-FALCON has recently been approved by NIST. NIST approval streamlines implementations through establishing
-consensus in the scientific and developer community. This means, to maintain present transaction throughput, an
-increase in the witness discount will likely be desired in a QuBit soft fork. That will be specified in a future QuBit
-BIP.
-
-An increase in the witness discount must not be taken lightly. It must be resistant to applications that might take
-advantage of this discount (e.g., storage of arbitrary data as seen with "inscriptions") without a corresponding
-increase in economic activity. An increase in the witness discount would not only impact node runners but those with
-inscriptions would also have the scarcity of their non-monetary assets affected. The only way to prevent these effects
-while also increasing the discount is to have a completely separate witness--a "quantum witness." Because it is meant
-only for public keys and signatures, we call this section of the transaction the attestation.
-
-Additionally, it should be noted, whether an output with a P2QRH spend script corresponds to a PQC signature is not
-known until the output is spent.
-
-While it might be seen as a maintenance burden for Bitcoin ecosystem devs to go from a single cryptosystem
-implementation to three additional distinct PQC cryptosystems--and it most certainly is--the ramifications of a chain
-broken through extrinsic factors should provide sufficient motivation. An increase in software maintenance everywhere
-signatures are used should be seen as an acceptable compromise for maintained integrity of Bitcoin transfers during a
-regime of quantum advantage.
-
-The inclusion of these three cryptosystems: SPHINCS+, CRYSTALS-Dilithium, and FALCON have various advocates
-within the community due to their varying security assumptions. Hash-based cryptosystems are more conservative,
-time-tested, and well-reviewed. Lattice cryptography is relatively new and introduces novel security assumptions to
-Bitcoin, but their signatures are smaller and might be considered by some to be an adequate alternative to hash-based
-signatures.
-
-The reason multiple cryptosystems are included is in the interest of supporting hybrid cryptography, especially for
-high value outputs, such as cold wallets used by exchanges. To improve the viability of the activation client and
-adoption by wallets and libraries, a library akin to libsecp256k1 will be developed. This library, libbitcoinpqc,
-will support the new PQC cryptosystems and can be used as a reference for other language-native implementations.
-
-In the distant future, following the implementation of the P2QRH output type in a QuBit soft fork, there will likely
-be a need for Pay to Quantum Secure (P2QS) addresses. A distinction is made between cryptography that's merely resistant
-to quantum attack, and cryptography that's secured by specialized quantum hardware. P2QRH is resistant to quantum
-attack, while P2QS is quantum secure. These will require specialized quantum hardware for signing, while still
-[https://quantum-journal.org/papers/q-2023-01-19-901/ using public keys that are verifiable via classical means].
-
-While P2QRH lacks features like signature aggregation for smaller transactions, it offers a pragmatic first step
-toward quantum resistance. Future BIPs can add enhancements like P2QS, signature aggregation, and possibly full
-BIP 32 compatibility once tested and viable. Until quantum cryptography hardware and advanced schemes are widespread,
-P2QRH provides meaningful protection against quantum threats without delaying deployment for a perfect solution.
-
-Additional follow-on BIPs will be needed to implement P2QS, signature aggregation, and full BIP 32 compatibility
-(if possible) <ref name="bip-32">BIP 32 relies on elliptic curve operations to derive keys from xpubs to support
-watch-only wallets, which PQC schemes may not support.</ref>. However, until specialized quantum cryptography hardware
-is widespread and signature aggregation schemes are thoroughly vetted, P2QRH addresses should be an adequate
-intermediate solution that provides meaningful protection against quantum threats.
-
-== Specification ==
-
-We define the signature scheme and transaction structure as follows.
-
-=== Descriptor Format ===
-
-To integrate P2QRH into existing wallet software and scripts, we introduce a new output descriptor function
-<code>qrh()</code>. This function represents a P2QRH output, similar to how <code>wpkh()</code> and <code>tr()</code>
-are used for P2WPKH and P2TR outputs, respectively.
-
-The <code>qrh()</code> function takes a threshold value and multiple key specifications grouped by key type. The format is:
-
-  qrh(threshold, keytype(0x01, [hash1, hash2, ...]), keytype(0x02, [hash1, hash2, ...]), ...)
-
-Where:
-
-* <code>threshold</code> is an integer specifying the minimum number of signatures required
-* <code>keytype</code> is the hex value representing the key type (0x01 for secp256k1, 0x02 for FALCON-512, 0x04 for CRYSTALS-Dilithium Level I, 0x08 for SPHINCS+-128s)
-* <code>[hash1, hash2, ...]</code> is an array of HASH256 hashes of public keys for the corresponding algorithm type
-
-For example:
-
-  qrh(3, keytype(0x01, hash256(secp256k1_pubkey1), hash256(secp256k1_pubkey2), hash256(secp256k1_pubkey3), secp256k1_pubkey4_hash, secp256k1_pubkey5_hash),
-      keytype(0x02, hash256(falcon_pubkey1), hash256(falcon_pubkey2), hash256(falcon_pubkey3), falcon_pubkey4_hash, falcon_pubkey5_hash),
-      keytype(0x04, hash256(dilithium_pubkey1), hash256(dilithium_pubkey2), hash256(dilithium_pubkey3), dilithium_pubkey4_hash, dilithium_pubkey5_hash),
-      keytype(0x08, hash256(sphincs_pubkey1), hash256(sphincs_pubkey2), hash256(sphincs_pubkey3), sphincs_pubkey4_hash, sphincs_pubkey5_hash))
-
-This represents a 3-of-5 multisig for each key type, with a total of 20 keys: 5 keys per type (3 full public keys and 2
-hashes) across 4 different key types.
-
-Internally, the descriptor computes the HASH256 of the concatenated HASH256 of all the quantum-resistant public keys,
-with the threshold and key type bitmask prepended. For each key in the descriptor:
-
-- If it is already a hash (indicated in the descriptor), it is used directly
-- If it is a public key, HASH256 is applied to it first
-
-This approach ensures that all items in the vector are HASH256 values, whether they originated from raw public keys or
-were provided as hashes. During spending, this allows for selective disclosure of public keys, where some keys can
-remain hidden (represented only by their hashes) while others are fully revealed with their corresponding public keys.
-This flexibility is particularly valuable in multisig schemes where not all keys need to be revealed to satisfy the
-threshold requirement. At a minimum, there should be two different key types in a P2QRH output: one key that makes use
-of classical cryptography, and one that makes use of a PQC algorithm chosen within the wallet.
-
-Also, it's important to note that order of keys and hashes in the descriptor matters and is based on the original
-public key values, in addition to the key type. Additionally, qrh() does not compile to script, but instead, describes
-what's needed to compute the scriptPubKey hash commitment and also to reveal the attestation needed to spend the
-output.
-
-=== Address Format ===
-
-P2QRH uses SegWit version 2 outputs, resulting in addresses that start with <code>bc1z</code>, following
-[https://github.com/bitcoin/bips/blob/master/bip-0173.mediawiki#bech32 BIP 173]. Bech32 encoding maps version 2 to the
-prefix <code>z</code>.
-
-Example P2QRH address:
-
-<code>bc1z...</code> (32 byte Bech32m-encoded HASH256 of the HASH256 of the public keys)
-
-=== ScriptPubKey ===
-
-The <code>scriptPubKey</code> for a P2QRH output is:
-
-  OP_PUSHNUM_2 OP_PUSHBYTES_32 <nowiki><32 byte hash></nowiki>
-
-Where:
-
-* <code>OP_PUSHNUM_2</code> (<code>0x03</code>) indicates SegWit version 2.
-* <nowiki><hash></nowiki> is the 32 byte HASH256 of the commitment, as defined in the Hash Commitment section below.
-
-==== Key Type Bitmask ====
-
-The key type bitmask is a 1 byte value that indicates the type of key used in the commitment. It is encoded as follows:
-
-* 0x01 - Key type 0 - secp256k1
-* 0x02 - Key type 1 - FALCON-512
-* 0x04 - Key type 2 - CRYSTALS-Dilithium Level I
-* 0x08 - Key type 3 - SPHINCS+-128s
-* 0x10 - Unused
-* 0x20 - Unused
-* 0x40 - Unused
-* 0x80 - Reserved for if additional key types are added in the future
-
-Example key type bitmask using all supported key types:
-
-  0x01 | 0x02 | 0x04 | 0x08 = 0x0F
-
-==== Hash Commitment ====
-
-If there is only a single public key, the hash is computed as the HASH256 of the public key.
-
-In order to support multiple keys, as in the context of multisig or singlesig hybrid cryptography, the hash is
-computed as a commitment to a vector of public key hashes:
-
-1. Sort the public keys first by key type, then by public key value
-2. For each sorted public key, compute its HASH256
-3. Concatenate all the public key hashes in sorted order
-4. Prepend key type bitmask and threshold to the concatenated hashes
-5. Compute the HASH256 of the result
-
-For example with 4 public keys:
-
-  // First sort the public keys
-  sorted_pubkeys = sort_by_key_type_and_value([pubkey1, pubkey2, pubkey3, pubkey4])
-
-  // Then compute hashes of sorted keys
-  h1 = HASH256(sorted_pubkeys[0])
-  h2 = HASH256(sorted_pubkeys[1])
-  h3 = HASH256(sorted_pubkeys[2])
-  h4 = HASH256(sorted_pubkeys[3])
-
-  // Concatenate all hashes
-  concatenated = h1 <nowiki>||</nowiki> h2 <nowiki>||</nowiki> h3 <nowiki>||</nowiki> h4
-=======
-P2QRH (Pay to Quantum Resistant Hash) is a new output type that commits to the root of a tapleaf merkle tree. It is functionally
+P2QRH (Pay to Quantum Resistant Hash) is a new output type that commits to the root of a tapleaf Merkle tree. It is functionally
 the same as a P2TR (Pay to Taproot) output with the quantum vulnerable key path spend removed. Since P2QRH has no key path spend, P2QRH omits the
-taproot internal key as it is not needed. Instead a P2QRH output is just the 32-byte root of the tapleaf merkle tree as defined
-in [https://github.com/bitcoin/bips/blob/master/bip-0341.mediawiki BIP-341] and hashed with the tag "QuantumRoot" as shown below.
->>>>>>> c3bd091f
+Taproot internal key, as it is not needed. Instead, a P2QRH output is just the 32-byte root of the tapleaf Merkle tree as defined
+in [https://github.com/bitcoin/bips/blob/master/bip-0341.mediawiki BIP 341] and hashed with the tag "QuantumRoot" as shown below.
 
 [[File:bip-0360/merkletree.png|center|550px|thumb|]]
 
-To construct a P2QRH output we follow the same process as [https://github.com/bitcoin/bips/blob/master/bip-0341.mediawiki BIP-341]
-to compute the tapscript merkle root. However, instead of the root of the Merkle tree being hashed together with the internal
+To construct a P2QRH output we follow the same process as [https://github.com/bitcoin/bips/blob/master/bip-0341.mediawiki BIP 341]
+to compute the tapscript Merkle root. However, instead of the root of the Merkle tree being hashed together with the internal
 key in P2QRH the root is hashed by itself using the tag "QuantumRoot".
 
 <source>
@@ -394,91 +203,23 @@
 ...,
 initial stack element N,
 tapleaf script,
-control block = [control byte, 32 * m byte Merkle path] # m is the depth of the Merkle tree
+control block = [control byte, 32 * m-byte Merkle path] # m is the depth of the Merkle tree
 </source>
 
 The initial stack elements provide the same functionality as they do in P2TR. That is, they place elements on the stack to
 be evaluated by the script, a.k.a. the redeem script.
 
-The control block is a 1 + 32 * m byte array, where the first byte is the control byte and the next 32*m bytes are the
+The control block is a 1 + 32 * m-byte array, where the first byte is the control byte and the next 32*m bytes are the
 Merkle path to the script. The control byte is the same as the control byte in a P2TR control block, 
-including the 7 bits are used to specify the tapleaf version. The parity bit of the control byte is always 1
+including the 7 bits which are used to specify the tapleaf version. The parity bit of the control byte is always 1
 since P2QRH does not have a key path spend. We omit the public key from the control block as it is not needed in P2QRH.
 We maintain support for the optional annex in the witness (see specification for more details).
 
-<<<<<<< HEAD
-Only a single 32 byte X-only secp256k1 public key can be provided as key type 0. There are a few reasons for this:
-
-1. It maintains Taproot compatibility by removing ambiguity which key is representative of the Taptree.
-2. It prevents abuse of public keys to store arbitrary data once quantum computing is ubiquitous.
-3. When a secp256k1 key is specified in the key type bitmask, how many keys it commits to is unambiguous.
-4. If multiple keys need to be committed to, they must be aggregated, which saves on transaction size.
-
-This design maintains compatibility for [https://github.com/bitcoin/bips/blob/master/bip-0114.mediawiki BIP 114]
-Taproot Merkelized Alternative Script Tree (MAST) merkle root in the commitment, which makes P2QRH a
-quantum-resistant version of Taproot transactions. The TapScript itself must however be provided in the witness,
-as no script execution is allowed in the attestation.
-
-In a multisig context, aside from secp256k1 keys, the number of keys provided in the attestation is variable and
-must meet the threshold as committed to in the hash computation and revealed in the attestation.
-
-When the address is generated, all public keys must be known in advance, and they must be sorted, first by key
-type, then by public key value, so as to be deterministic.
-
-The key count does not need to be provided for PQC keys because the key type bitmask and threshold are sufficient
-to validate a multisig transaction.
-
-In a singlesig context, multiple PQC keys can be provided, but the key type bitmask and threshold must still also
-be provided to be consistent with the multisig semantics. The threshold will be set as 0x01, and the key type
-bitmask will indicate how many keys of each type are present.
-
-=== Transaction Serialization ===
-
-Following BIP 141, a new transaction serialization format is introduced to include an attestation field after the witness field:
-
-  [nVersion][marker][flag][txins][txouts][witness][attestation][nLockTime]
-
-* <code>marker</code>: <code>0x00</code> (same as SegWit)
-* <code>flag</code>:
-** <code>0x02</code> (indicates the presence of attestation data only)
-** <code>0x03</code> (indicates the presence of both witness and attestation data)
-* <code>attestation</code>: Contains the quantum-resistant public keys and signatures.
-
-=== Quantum Transaction ID (qtxid) ===
-
-The transaction ID is computed as the HASH256 of the serialized transaction, including the attestation and witness
-(if a witness is present). When decoded, this is called the qtxid, which will differ from the txid and wtxid if an
-attestation is present.
-
-=== Attestation Structure ===
-
-The attestation field consists of:
-
-* <code>key_type_bitmask</code>: A [https://learnmeabitcoin.com/technical/general/compact-size/ compact size] value indicating which key types are present.
-* <code>threshold</code>: A compact size value indicating the number of signatures required to spend the output.
-* <code>num_pubkeys</code>: The number of public keys (compact size).
-
-For each public key:
-
-* <code>key_type</code>: The key type (compact size). Only one bit is used to indicate the key type.
-* <code>pubkey_length</code>: compact size length of the public key (compact size).
-* <code>pubkey</code>: The public key bytes.
-
-Then:
-
-* <code>num_signatures</code>: The number of signatures (compact size).
-
-For each signature:
-
-* <code>signature_length</code>: compact size length of the signature.
-* <code>signature</code>: The signature bytes.
-=======
 === Rationale ===
->>>>>>> c3bd091f
-
-Our design to augment Bitcoin with quantum resistance is guided by the following principles:
-
-'''Minimize changes.''' We should reuse existing Bitcoin code and preserve 
+
+Our design to augment bitcoin with quantum resistance is guided by the following principles:
+
+'''Minimize changes.''' We should reuse existing bitcoin code and preserve 
 existing software behavior, workflows, user expectations and compatibility whenever possible.
 
 '''Gradual upgrade path.''' We should provide an upgrade path for wallets and exchanges which can be 
@@ -486,19 +227,19 @@
 begins upgrading to quantum resistance, the lower the number of coins at risk when quantum attacks become practical.
 
 '''Use standardized post-quantum signature algorithms.'''  Standardized algorithms have undergone the most scrutiny and 
-are likely to be most well supported and well studied going forward. The entire Bitcoin ecosystem will benefit
+are likely to be most well supported and well studied going forward. The entire bitcoin ecosystem will benefit
 from using the most popular post-quantum signature algorithms, including leveraging hardware acceleration 
 instructions, commodity trusted hardware, software libraries and cryptography research.
 
 '''Provide security against unexpected cryptanalytic breakthroughs.''' Consider the risk
-if Bitcoin only supported one PQ signature algorithm, and then following the widespread rollout of CRQCs, a critical
+if bitcoin only supported one PQ signature algorithm, and then following the widespread rollout of CRQCs, a critical
 weakness is unexpectedly discovered in this signature algorithm. There would be no safe algorithm available. We believe that 
-prudence dictates we take such risks seriously and ensure that Bitcoin always has at least two secure signature algorithms built 
+prudence dictates we take such risks seriously and ensure that bitcoin always has at least two secure signature algorithms built 
 on orthogonal cryptographic assumptions. In the event one algorithm is broken, an alternative will be available. An added benefit 
-is that parties seeking to securely store bitcoins over decades can secure their coins under multiple algorithms, 
+is that parties seeking to securely store bitcoin over decades can secure their coins under multiple algorithms, 
 ensuring their coins will not be stolen even in the face of a catastrophic break in one of those signature algorithms.
 
-Based on these principles, we propose two independent changes that together provide Bitcoin with
+Based on these principles, we propose two independent changes that together provide bitcoin with
 full quantum resistance. In this BIP, we introduce a new output type called P2QRH (Pay to Quantum Resistant Hash) so that tapscript
 can be used in a quantum resistant manner. In a future BIP, we enable tapscript programs to verify two Post-Quantum (PQ) signature
 algorithms, ML-DSA (CRYSTALS-Dilithium) and SLH-DSA (SPHINCS+). It is important to consider these two changes together because P2QRH must
@@ -507,17 +248,17 @@
 ==== P2QRH ====
 
 P2QRH is simply P2TR with the quantum vulnerable key path spend removed so that it commits to the root of 
-the tapleaf merkle tree in the output. This allows P2QRH to reuse the mature and battle tested P2TR, tapleaf 
-and tapscript code already in Bitcoin. This reduces the implementation burden on wallets, exchanges, and 
+the tapleaf Merkle tree in the output. This allows P2QRH to reuse the mature and battle tested P2TR, tapleaf 
+and tapscript code already in bitcoin. This reduces the implementation burden on wallets, exchanges, and 
 libraries since they can reuse code they already have.
 
 Both P2WSH (Pay 2 Witness Script Hash) and P2QRH protect against long-exposure quantum attacks and both provide 
 the same 256-bit security level. One may ask why not use the existing output type P2WSH instead of add a new one?
 The problem with P2WSH is that it only works with pre-tapscript Script and cannot work with tapscript Script.
-New protocols and programs in the Bitcoin ecosystem have largely moved to tapscript. Using P2WSH would require turning
+New protocols and programs in the bitcoin ecosystem have largely moved to tapscript. Using P2WSH would require turning
 back the clock and forcing projects to move from tapscript to pre-tapscript. More importantly, tapscript provides a far
 easier and safer upgrade path for adding PQ signatures. Changes to pre-tapscript to enable it to support PQ signatures would likely
-require adding tapscript features into pre-tapscript. Even if this was possible, it would represent far more work and 
+require adding tapscript features to pre-tapscript. Even if this was possible, it would represent far more work and 
 risk than adding a new output type like P2QRH. Tapscript, and thereby a tapscript compatible output such as P2QRH, 
 is the most plausible and convenient upgrade path to full quantum resistance.
 
@@ -544,8 +285,8 @@
 they leak these public keys in other contexts, e.g. key reuse.
 
 One intent in supporting Schnorr, ML-DSA, and SLH-DSA in tapscript, is to allow parties to construct outputs such that funds 
-are still secure even if two of the three the signature algorithms are completely broken. This is motivated by the use case
-of securely storing Bitcoins in a cold wallet for very long periods of time (50 to 100 years).
+are still secure even if two of the three signature algorithms are completely broken. This is motivated by the use case
+of securely storing bitcoin in a cold wallet for very long periods of time (50 to 100 years).
 
 For PQ signatures we considered the NIST approved SLH-DSA (SPHINCS+), ML-DSA (CRYSTALS-Dilithium), 
 FN-DSA (FALCON). Of these three algorithms, SLH-DSA has the largest signature size, but is the most conservative 
@@ -554,13 +295,13 @@
 cryptography. Since ML-DSA and FN-DSA are both similar lattice-based designs, we choose to only support one of them as the 
 additional value in diversity of cryptographic assumptions would be marginal. It should be noted that ML-DSA and FN-DSA do
 rely on different lattice assumptions and it may be that case that a break in one algorithm's assumptions would not necessarily
-break the assumptions used by the other other algorithm.
+break the assumptions used by the other algorithm.
 
 We also considered SQIsign. While it outperforms the three other PQ signature algorithms by having the smallest signatures,
 it has the worst verification performance and requires a much more complex implementation. We may revisit SQIsign separately in the
 future as recent research shows massive performance improvements to SQIsign in version 2.0.<ref name="sqisign2"> "[SQIsign] signing is now nearly 20× faster, at 103.0 Mcycles, and verification is more than 6× faster, at 5.1 Mcycles" [https://csrc.nist.gov/csrc/media/Projects/pqc-dig-sig/documents/round-2/spec-files/sqisign-spec-round2-web.pdf SQIsign: Algorithm specifications and supporting documentation Version 2.0 (February 5 2025)]</ref>.
 
-ML-DSA is intended as the main PQ signature algorithm in Bitcoin. It provides a good balance of security, performance 
+ML-DSA is intended as the main PQ signature algorithm in bitcoin. It provides a good balance of security, performance 
 and signature size and is likely to be the most widely supported PQ signature algorithm on the internet. SLH-DSA has a radically 
 different design and set of cryptographic assumptions than ML-DSA. As such SLH-DSA provides an effective
 hedge against an unexpected cryptanalytic breakthrough.
@@ -569,7 +310,7 @@
 ML-DSA and SLH-DSA could be independently activated. If at some future point another signature
 algorithm was desired it could follow this pattern.
 
-We consider two different paths for activating PQ signatures in Bitcoin. The first approach is to redefine OP_SUCCESSx opcodes for each
+We consider two different paths for activating PQ signatures in bitcoin. The first approach is to redefine OP_SUCCESSx opcodes for each
 signature algorithm. For ML-DSA this would give us OP_CHECKMLSIG, OP_CHECKMLSIGVERIFY and OP_CHECKMLSIGADD. The second approach is to use a new tapleaf version that changes the OP_CHECKSIG opcodes to support the 
 new PQ signature algorithms. In both cases, we would need to include as part of the soft fork an increase in the tapscript stack element
 size to accommodate the larger signatures and public keys sizes of the PQ signature algorithms.
@@ -581,7 +322,7 @@
 
 Adding PQ signatures via a tapleaf version increase does not introduce any new opcodes and allows previously written tapscript programs to be used with PQ signatures
 by simply using the new tapleaf version. Instead of developers explicitly specifying the intended signature algorithm through an opcode, the algorithm
-to use must be indicated within the public key or public key hash<ref>'''Why not have CHECKSIG infer the algorithm based on signature size?''' Each of the three signature algorithms, Schnorr, ML-DSA, and SLH-DSA, have unique signature sizes. The problem with using signature size to infer algorithm is that spender specifies the signature. This would allow a public key which was intended to be verified by Schnorr to be verified using ML-DSA as the spender specified a ML-DSA signature. Signature algorithms are not often not secure if you can mix and match public key and signature across algorithms.</ref>.
+to use must be indicated within the public key or public key hash<ref>'''Why not have CHECKSIG infer the algorithm based on signature size?''' Each of the three signature algorithms, Schnorr, ML-DSA, and SLH-DSA, have unique signature sizes. The problem with using signature size to infer algorithm is that spender specifies the signature. This would allow a public key which was intended to be verified by Schnorr to be verified using ML-DSA as the spender specified a ML-DSA signature. Signature algorithms are often not secure if you can mix and match public key and signature across algorithms.</ref>.
 The disadvantage of this approach is that it requires a new tapleaf version each time we want to add a new signature algorithm.
 
 Both approaches must raise the stack element size limit. In the OP_SUCCESSx case, the increased size limit would only be effect for transaction outputs 
@@ -594,7 +335,7 @@
 
 ==== PQ signature size ====
 
-Post-quantum public keys are generally larger than those used by ECC, depending on the security level. Originally BIP-360
+Post-quantum public keys are generally larger than those used by ECC, depending on the security level. Originally, BIP 360
 proposed NIST Level V, 256-bit security, but this was changed to NIST Level I, 128-bit security due to concerns over the
 size of the public keys, the time it would take to verify signatures, and being generally deemed "overkill".
 
@@ -603,11 +344,10 @@
 maintain present transaction throughput, an increase in the witness discount may be desired.
 
 An increase in the witness discount must not be taken lightly. Parties may take advantage of this discount for purposes other than 
-authorizing transactions (e.g., storage of arbitrary data as seen with "inscriptions"). An increase in the witness discount would
-not only impact node runners but those with inscriptions would have the scarcity of their non-monetary assets affected.
+authorizing transactions (e.g., storage of arbitrary data as seen with "inscriptions").
 
 There was some hope of designing P2QRH such that discounted public keys and signatures could not be repurposed for the storage of 
-arbitrary data by requiring that they successfully be verified before being written to Bitcoin's blockchain, a.k.a. "JPEG resistance".
+arbitrary data by requiring that they successfully be verified before being written to bitcoin's blockchain, a.k.a. "JPEG resistance".
 Later research <ref>Bas Westerbaan (2025), [https://groups.google.com/g/bitcoindev/c/5Ff0jdQPofo jpeg resistance of various post-quantum signature schemes]</ref> 
 provided strong evidence that this was not a feasible approach for the NIST approved Post-Quantum signature algorithms.
 It is an open question if Post-Quantum signature algorithms can be designed to provide JPEG resistance.
@@ -624,7 +364,7 @@
 We will first look at our approach to the problem of PQ signatures and then give our solution for public keys larger than 520 bytes.
 
 To keep P2QRH small and simple, we have opted not to raise the stack element size limit as part of P2QRH, but instead make this change when 
-adding of PQ signatures. That said, we are not strongly opposed to putting this increase in P2QRH.
+adding PQ signatures. That said, we are not strongly opposed to putting this increase in P2QRH.
 
 We propose a stack element size limit of 8,000 bytes. We arrive at 8,000 by rounding up from the needed 7,856 bytes. 
 
@@ -641,7 +381,7 @@
 
 Turning our attention to public keys larger than 520 bytes. This is not needed for SLH-DSA as its public key is only 32 bytes. 
 This is a different problem than signatures as public keys are typically pushed onto
-the stack by the script (redeem script) to commit to public keys in output. The OP_PUSHDATA opcode in tapscript fails if asked to push
+the stack by the script (redeem script) to commit to public keys in the output. The OP_PUSHDATA opcode in tapscript fails if asked to push
 more than 520 bytes onto the stack. 
 
 To solve this issue, for signature schemes with public keys greater than 520 bytes, we use the hash of the public key in the script.
@@ -659,8 +399,8 @@
 
 ==== Future considerations ====
 
-Additional follow-on BIPs will be needed to implement PQ signature algorithms, signature aggregation, and full BIP-32 compatibility
-(if possible) <ref name="bip-32">BIP-32 relies on elliptic curve operations to derive keys from xpubs to support
+Additional follow-on BIPs will be needed to implement PQ signature algorithms, signature aggregation, and full BIP 32 compatibility
+(if possible) <ref name="bip-32">BIP 32 relies on elliptic curve operations to derive keys from xpubs to support
 watch-only wallets, which PQC schemes may not support.</ref>. However, until specialized quantum cryptography hardware
 is widespread and signature aggregation schemes are thoroughly vetted, P2QRH addresses are an intermediate solution 
 to quantum threats.
@@ -669,84 +409,49 @@
 
 We define the Pay to Quantum Resistant Hash (P2QRH) output structure as follows.
 
-<<<<<<< HEAD
-* '''secp256k1 - BIP 340 - Schnorr + X-Only'''
-** Key Type 0
-** Public Key Length: 32 bytes
-** Signature Length: 64 bytes
-** Total Size: 96 bytes
-** Cycles to sign: 42,000 (EdDSA)
-** Cycles to verify: 130,000 (EdDSA)
-* '''FN-DSA-512 - FIPS 206 - FALCON-512:'''
-** Key Type 1
-** Public Key Length: 897 bytes
-** Signature Length: 667 bytes
-** Total Size: 1,564 bytes
-** Cycles to sign: 1,009,764
-** Cycles to verify: 81,036
-* '''ML-DSA-44 - FIPS 204 - CRYSTALS-Dilithium Level I:'''
-** Key Type 2
-** Public Key Length: 1,312 bytes
-** Signature Length: 2,420 bytes
-** Total Size: 3,732 bytes
-** Cycles to sign: 333,013
-** Cycles to verify: 118,412
-* '''SLH-DSA-SHAKE-128s - FIPS 205 - SPHINCS+-128s:'''
-** Key Type 3
-** Public Key Length: 32 bytes
-** Signature Length: 7,856 bytes
-** Total Size: 7,888 bytes
-** Cycles to sign: 4,682,570,992
-** Cycles to verify: 4,764,084
-=======
 === Pay to Quantum Resistant Hash (P2QRH) ===
->>>>>>> c3bd091f
-
-A P2QRH output is simply the root of the tapleaf Merkle tree defined in [https://github.com/bitcoin/bips/blob/master/bip-0341.mediawiki BIP-341] 
+
+A P2QRH output is simply the root of the tapleaf Merkle tree defined in [https://github.com/bitcoin/bips/blob/master/bip-0341.mediawiki BIP 341] 
 and used as an internal value in P2TR.
 
-To construct a P2QRH output we follow the same process as [https://github.com/bitcoin/bips/blob/master/bip-0341.mediawiki BIP-341]
-to compute the tapscript merkle root. However, instead of the root of the Merkle tree being hashed together with the internal
+To construct a P2QRH output we follow the same process as [https://github.com/bitcoin/bips/blob/master/bip-0341.mediawiki BIP 341]
+to compute the tapscript Merkle root. However, instead of the root of the Merkle tree being hashed together with the internal
 key in P2QRH the root is hashed by itself using the tag "QuantumRoot" and then set as the witness program.
 
 === Address Format ===
 
-P2QRH uses SegWit version 3 outputs, resulting in addresses that start with <code>bc1r</code>, following
-[https://github.com/bitcoin/bips/blob/master/bip-0173.mediawiki#bech32 BIP-173]. Bech32 encoding maps version 3 to the
-prefix <code>r</code>.
+P2QRH uses SegWit version 2 outputs, resulting in addresses that start with <code>bc1z</code>, following
+[https://github.com/bitcoin/bips/blob/master/bip-0173.mediawiki#bech32 BIP 173]. Bech32 encoding maps version 2 to the
+prefix <code>z</code>.
 
 Example P2QRH address:
 
-<<<<<<< HEAD
-OP_PUSHNUM_2 OP_PUSHBYTES_32 <32 byte hash>
-=======
-<code>bc1r...</code> (32-byte Bech32m-encoded tapleaf merkle root)
->>>>>>> c3bd091f
+<code>bc1z...</code> (32-byte Bech32m-encoded tapleaf Merkle root)
 
 === ScriptPubKey ===
 
 The <code>scriptPubKey</code> for a P2QRH output is:
 
-  OP_PUSHNUM_3 OP_PUSHBYTES_32 <nowiki><hash></nowiki>
+  OP_2 OP_PUSHBYTES_32 <nowiki><hash></nowiki>
 
 Where:
 
-* <code>OP_PUSHNUM_3</code> (<code>0x53</code>) indicates SegWit version 3.
-* <nowiki><hash></nowiki> is the 32-byte tapleaf merkle root.
+* <code>OP_2</code> (<code>0x52</code>) indicates SegWit version 2.
+* <nowiki><hash></nowiki> is the 32-byte tapleaf Merkle root.
 
 ==== Script Validation ====
 
-A P2QRH output is a native SegWit output (see [[bip-0141.mediawiki|BIP141]]) with version number 3, and a 32-byte witness program.
-Unlike taproot this witness program is the tapleaf merkle root. For the sake of comparison we have, as much as possible, copied the 
+A P2QRH output is a native SegWit output (see [[bip-0141.mediawiki|BIP141]]) with version number 2, and a 32-byte witness program.
+Unlike taproot this witness program is the tapleaf Merkle root. For the sake of comparison we have, as much as possible, copied the 
 language verbatim from the [[bip-0341.mediawiki|BIP341]] script validation section.
 
-* Let ''q'' be the 32-byte array containing the witness program (the second push in the scriptPubKey) which represents root of tapleaf merkle tree.
+* Let ''q'' be the 32-byte array containing the witness program (the second push in the scriptPubKey) which represents root of tapleaf Merkle tree.
 * Fail if the witness stack does not have two or more elements.
 * If there are at least three witness elements, and the first byte of the last element is 0x50, this last element is called ''annex'' ''a'' and is removed from the witness stack. The annex (or the lack of thereof) is always covered by the signature and contributes to transaction weight, but is otherwise ignored during taproot validation.
 * There must be at least two witness elements left.
-** Call the second-to-last stack element ''s'', the script (as defined in [[bip-0341.mediawiki|BIP341]])
+** Call the second-to-last stack element ''s'', the script (as defined in [[bip-0341.mediawiki|BIP 341]])
 ** The last stack element is called the control block ''c'', and must have length ''1 + 32 * m'', for a value of ''m'' that is an integer between 0 and 128, inclusive. Fail if it does not have such a length.
-** Let ''v = c[0] & 0xfe'' be the ''leaf version'' (as defined in [[bip-0341.mediawiki|BIP-341]]). To maintain ''leaf version'' encoding compatibility the last bit of c[0] is unused and must be 1 <ref>'''Why set the last bit of c[0] to one?''' Consider a faulty implementation that deserializes the ''leaf version'' as c[0] rather than c[0] & 0xfe for both P2TR and P2QRH. If they test against P2QRH outputs and require that last bit is 1, this deserialization bug will cause an immediate error.</ref>.
+** Let ''v = c[0] & 0xfe'' be the ''leaf version'' (as defined in [[bip-0341.mediawiki|BIP 341]]). To maintain ''leaf version'' encoding compatibility the last bit of c[0] is unused and must be 1 <ref>'''Why set the last bit of c[0] to one?''' Consider a faulty implementation that deserializes the ''leaf version'' as c[0] rather than c[0] & 0xfe for both P2TR and P2QRH. If they test against P2QRH outputs and require that last bit is 1, this deserialization bug will cause an immediate error.</ref>.
 ** Let ''k<sub>0</sub> = hash<sub>TapLeaf</sub>(v || compact_size(size of s) || s)''; also call it the ''tapleaf hash''.
 ** For ''j'' in ''[0,1,...,m-1]'':
 *** Let ''e<sub>j</sub> = c[33+32j:65+32j]''.
@@ -757,9 +462,9 @@
 ** If ''q &ne; r'', fail.
 ** Execute the script, according to the applicable script rules, using the witness stack elements excluding the script ''s'', the control block ''c'', and the annex ''a'' if present, as initial stack. This implies that for the future leaf versions (non-''0xC0'') the execution must succeed.
 
-The steps above follow the script path spend logic from [[bip-0341.mediawiki|BIP-341]] with the following changes:
-* The witness program is the tapleaf merkle root and not a public key. This means that we skip directly to BIP-341 spend path tapleaf merkle tree validation.
-* We compute the tagged tapleaf merkle root r and compare it directly to the witness program q.
+The steps above follow the script path spend logic from [[bip-0341.mediawiki|BIP 341]] with the following changes:
+* The witness program is the tapleaf Merkle root and not a public key. This means that we skip directly to the BIP 341 spend path tapleaf Merkle tree validation.
+* We compute the tagged tapleaf Merkle root r and compare it directly to the witness program q.
 * The control block is 1 + 32*m bytes, instead of 33 + 32*m bytes.
 
 ==== Sighash Calculation ====
@@ -778,29 +483,22 @@
 If a sighash flag other than DEFAULT is needed, it can be placed in the transaction witness. In this case, it will be
 the only field in the witness.
 
-=== Compatibility with BIP-141 ===
-
-By adhering to the SegWit transaction structure and versioning, P2QRH outputs are compatible with existing transaction
-processing rules. Nodes that do not recognize SegWit version 3 will treat these outputs as anyone-can-spend but, per
-[https://github.com/bitcoin/bips/blob/master/bip-0141.mediawiki BIP-141], will not relay or mine such transactions.
-
-
-=== Transaction Size and Fees ===
-
-Equivalent P2QRH and P2TR outputs are always the same size. P2QRH inputs can be slightly larger or smaller than
-their equivalent P2TR inputs. Let's consider the cases:
-
-<<<<<<< HEAD
 === Compatibility with BIP 141 ===
 
 By adhering to the SegWit transaction structure and versioning, P2QRH outputs are compatible with existing transaction
 processing rules. Nodes that do not recognize SegWit version 2 will treat these outputs as anyone-can-spend but, per
 [https://github.com/bitcoin/bips/blob/master/bip-0141.mediawiki BIP 141], will not relay or mine such transactions.
-=======
+
+
+=== Transaction Size and Fees ===
+
+Equivalent P2QRH and P2TR outputs are always the same size. P2QRH inputs can be slightly larger or smaller than
+their equivalent P2TR inputs. Let's consider the cases:
+
 '''P2TR key path spend''' P2QRH inputs will be larger than P2TR inputs when the P2TR output would have been spent via the key path spend.
-P2QRH quantum resistance comes from removing the P2TR key path spend. Consequently it cannot make use of taproot's optimization
-where P2TR key path spends do not require including a merkle path in the P2TR input. If the Merkle tree only has a single leaf script,
-no Merkle path is needed in the control block giving us a 1-byte control block.
+P2QRH quantum resistance comes from removing the P2TR key path spend. Consequently, it cannot make use of Taproot's optimization
+where P2TR key path spends do not require including a Merkle path in the P2TR input. If the Merkle tree only has a single leaf script,
+no Merkle path is needed in the control block, giving us a 1-byte control block.
 
 P2QRH witness (103 bytes):
 <source>
@@ -809,7 +507,6 @@
 tapleaf script = [size] [OP_PUSHBYTES_32, 32-byte public key, OP_CHECKSIG] (1 + 1 + 32 + 1 bytes = 35 bytes),
 control block = [size] [control byte]  (1 + 1 = 2 bytes)
 </source>
->>>>>>> c3bd091f
 
 P2TR key path spend witness (66 bytes):
 <source>
@@ -826,7 +523,7 @@
 [count] (1 byte), # Number of elements in the witness
 [size] signature  (64 + 1 bytes = 65 bytes),
 tapleaf script = [size] [OP_PUSHBYTES_32, 32-byte public key, OP_CHECKSIG] (34 + 1 bytes = 35 bytes),
-control block = [size] [control byte, 32 * m byte Merkle path]  (1 + 1 + 32 * m = 2 + 32 * m bytes)
+control block = [size] [control byte, 32 * m-byte Merkle path]  (1 + 1 + 32 * m = 2 + 32 * m bytes)
 </source>
 
 For a Merkle path of length m, it would add an additional ~32 * m bytes to the P2QRH input. This would
@@ -837,7 +534,7 @@
 exactly what makes P2TR vulnerable to quantum attacks. If key path spend was quantum resistant we wouldn't need P2QRH at all.
 
 '''P2TR script path spend''' P2QRH inputs will be smaller than equivalent script path spend P2TR inputs. This is because P2QRH inputs
-do not require that the input includes a public key in the control block to open the commitment to the merkle root.
+do not require that the input includes a public key in the control block to open the commitment to the Merkle root.
 An equivalent P2QRH input will be 32 bytes smaller than a P2TR script path spend input.
 
 === Performance Impact ===
@@ -856,16 +553,16 @@
 == Security ==
 
 P2QRH outputs provide the same tapscript functionality as P2TR outputs, but without the quantum-vulnerable key path spend.
-This enables users, exchanges and other hodlers to easily move their coins from taproot outputs to P2QRH outputs
+This enables users, exchanges and other hodlers to easily move their coins from Taproot outputs to P2QRH outputs
 and thereby protect their coins from long-exposure quantum attacks. The protection from long-exposure quantum attacks
-does not depend on the activation of post-quantum signatures in Bitcoin but does require that users do not expose their
+does not depend on the activation of post-quantum signatures in bitcoin but does require that users do not expose their
 quantum vulnerable public keys to attackers via address reuse or other unsafe practices.
 
 P2QRH uses a 256-bit hash output, providing 128 bits of collision resistance and 256 bits of preimage resistance. 
 This is the same level of security as P2WSH, which also uses a 256-bit hash output.
 
 P2QRH does not, by itself, protect against short-exposure quantum attacks, but such attacks can be mitigated by the future
-activation of post-quantum signatures in Bitcoin. With P2QRH hash, these would provide full quantum resistance to P2QRH outputs in Bitcoin.
+activation of post-quantum signatures in bitcoin. With P2QRH, these would provide full quantum resistance to P2QRH outputs in bitcoin.
 That said, the protection offered by resistance to long-exposure quantum attacks should not be underestimated. It is likely
 that the first CRQCs (Cryptographically Relevant Quantum Computers) will not be able to perform short-exposure quantum 
 attacks.
@@ -890,7 +587,7 @@
 |-
 | [https://eprint.iacr.org/2011/484.pdf XMSS]<ref name="xmss">XMSS, which is based on Winternitz, uses a value of 108
 for its most compact signature size, with only a 4.6x (2.34/0.51) increase in verification time. Signing and key
-generation are not considered a significant factor because they are not distributed throughout the entire Bitcoin
+generation are not considered a significant factor because they are not distributed throughout the entire bitcoin
 network, which take place only inside of wallets one time.</ref> || 2011 || 15,384 bytes || 13,568 bytes ||
 Hash-based cryptography (Winternitz OTS)
 |-
@@ -916,7 +613,7 @@
 As shown, supersingular elliptic curve quaternion isogeny signature algorithms represent the state of the art in
 post-quantum cryptography, beyond lattice cryptography alone, especially when key and signature length are major
 constraints. This makes inclusion of SQIsign attractive, however its performance is roughly 100,000 times slower than ECC,
-which is prohibitive in blockchain contexts. Meanwhile, SPHINCS+ and CRYSTALS-Dilithium signatures are already approved
+which is prohibitive in the context of bitcoin. Meanwhile, SPHINCS+ and CRYSTALS-Dilithium signatures are already approved
 and have achieved broader community consensus. FALCON signatures are also NIST approved.
 
 In comparison, the size of currently used signature algorithms are:
@@ -927,7 +624,7 @@
 In comparison to inception date, secp256k1 [https://www.secg.org/SEC1-Ver-1.0.pdf was originally specified in 2000].
 
 One consideration for choosing an algorithm is its maturity. secp256k1 was already 8 years old by the time it was
-chosen as Bitcoin's curve. Isogeny cryptography when it was first introduced was broken over a weekend.
+chosen as bitcoin's curve. Isogeny cryptography when it was first introduced was broken over a weekend.
 
 Signature verification speed as it compares to Schnorr or ECDSA isn't seen as high a consideration as signature size
 due to block space being the primary fee constraint. As a P2QRH implementation materializes, a benchmark will be added
@@ -947,35 +644,35 @@
 [https://ethresear.ch/t/how-to-hard-fork-to-save-most-users-funds-in-a-quantum-emergency/18901 Vitalik Buterin's
 proposed solution] in an Ethereum quantum emergency is quite different from the approach in this BIP. His plan involves
 a hard fork of the chain, reverting all blocks after a sufficient amount of theft, and using STARKs based on BIP 32
-seeds to act as the authoritative secret when signing. These measures are deemed far too heavy-handed for Bitcoin.
-
-P2QRH and MAST (Merkelized Abstract Syntax Tree) [https://github.com/bitcoin/bips/blob/master/bip-0114.mediawiki BIP-114],
-and related BIPs [https://github.com/bitcoin/bips/blob/master/bip-0116.mediawiki BIP-116], [https://github.com/bitcoin/bips/blob/master/bip-0117.mediawiki BIP-117],
-share the idea of committing to a Merkle tree of scripts. While MAST was never activated, taproot
-[https://github.com/bitcoin/bips/blob/master/bip-0341.mediawiki BIP-341] incorporated this idea of a Merkle tree of
-scripts into its design. P2QRH inherits this capability from taproot because P2QRH is simply taproot with the key path 
-spend removed. As a result, P2QRH does have the taproot internal key or tweak key, instead P2QRH commits directly to the
+seeds to act as the authoritative secret when signing. These measures are deemed far too heavy-handed for bitcoin.
+
+P2QRH and MAST (Merkelized Abstract Syntax Tree) [https://github.com/bitcoin/bips/blob/master/bip-0114.mediawiki BIP 114],
+and related BIPs [https://github.com/bitcoin/bips/blob/master/bip-0116.mediawiki BIP 116], [https://github.com/bitcoin/bips/blob/master/bip-0117.mediawiki BIP 117],
+share the idea of committing to a Merkle tree of scripts. While MAST was never activated, Taproot
+[https://github.com/bitcoin/bips/blob/master/bip-0341.mediawiki BIP 341] incorporated this idea of a Merkle tree of
+scripts into its design. P2QRH inherits this capability from Taproot because P2QRH is simply Taproot with the key path 
+spend removed. As a result, P2QRH does not have the Taproot internal key or tweak key, instead P2QRH commits directly to the
 Merkle tree of scripts.
 
-Below we attempt to summarize some of the ideas discussed on the Bitcoin Bitcoin-Dev that relate to P2QRH.
-
-The idea of a taproot but with the key path spend removed has been discussed a number of times in the Bitcoin community.
+Below we attempt to summarize some of the ideas discussed on the Bitcoin Development Mailing List that relate to P2QRH.
+
+The idea of Taproot but with the key path spend removed has been discussed a number of times in the bitcoin community.
 [https://gnusha.org/pi/bitcoindev/CAD5xwhgzR8e5r1e4H-5EH2mSsE1V39dd06+TgYniFnXFSBqLxw@mail.gmail.com/ OP_CAT Makes Bitcoin Quantum Secure]
-notes that if we disable the key path spend in taproot and activated CAT [https://github.com/bitcoin/bips/blob/master/bip-0347.mediawik BIP-347],
+notes that if we disable the key path spend in Taproot and activated CAT [https://github.com/bitcoin/bips/blob/master/bip-0347.mediawik BIP 347],
 we could achieve quantum resistance by using Lamport signatures with CAT. Lamport and WOTS (Winternitz One-Time Signatures) built from CAT
 are quantum resistant but are one-time signatures. This means that if you sign twice for the same public key, you leak your secret key.
 This would require major changes to wallet behavior and would represent a significant security downgrade.
 [https://groups.google.com/g/bitcoindev/c/8O857bRSVV8/m/rTrpeFjWDAAJ Trivial QC signatures with clean upgrade path] and 
-[https://groups.google.com/g/bitcoindev/c/oQKezDOc4us/m/T1vSMkZNAAAJ Re: P2QRH / BIP-360 Update] discusses the idea of 
-taproot but with the future ability to disable the key path spend.
+[https://groups.google.com/g/bitcoindev/c/oQKezDOc4us/m/T1vSMkZNAAAJ Re: P2QRH / BIP 360 Update] discusses the idea of 
+Taproot but with the future ability to disable the key path spend.
 The design of P2QRH is partly inspired by these discussions as P2QRH can be understood as P2TR without the key path spend.
 
 Commit-reveal schemes such as
-[https://gnusha.org/pi/bitcoindev/1518710367.3550.111.camel@mmci.uni-saarland.de/  Re: Transition to post-quantum (2018)] 
+[https://gnusha.org/pi/bitcoindev/1518710367.3550.111.camel@mmci.uni-saarland.de/ Re: Transition to post-quantum (2018)] 
 and [https://groups.google.com/g/bitcoindev/c/LpWOcXMcvk8/m/YEiH-kTHAwAJ Post-Quantum commit / reveal Fawkescoin variant as a soft fork (2025)]
-have been proposed as a way to safely spend bitcoins if CRQCs become practical prior to Bitcoin adopting achieving quantum resistance.
+have been proposed as a way to safely spend bitcoin if CRQCs become practical prior to bitcoin adopting achieving quantum resistance.
 The essential idea is to leverage the fact that a CRQC can only learn your private key after a user has revealed their public key.
-Thus, Bitcoin could fork in an alternative way to spend an output that would leverage this property.
+Thus, bitcoin could fork in an alternative way to spend an output that would leverage this property.
 Spending via commit-reveal would require two steps, first the user's commits on-chain to their public key along with a set of outputs the user wishes
 to spend to. Then, in reveal, the user sign and reveals their public key. While CRQC might be able to generate competing signatures it can not produce
 a commitment to the user's public key earlier than the user's commitment as it does not learn it until the reveal step.
@@ -1000,12 +697,12 @@
 To help implementors understand updates to this BIP, we keep a list of substantial changes.
 
 * 2025-07-07 - P2QRH is now a P2TR with the vulnerable key path spend disabled. Number of PQ signature algorithms supported reduced from three to two. PQ signature algorithm support is now added via opcodes or tapleaf version.
-* 2025-03-18 - Correct inconsistencies in commitment and attestation structure. Switch from merkle tree commitment to sorted vector hash commitment. Update descriptor format.
+* 2025-03-18 - Correct inconsistencies in commitment and attestation structure. Switch from Merkle tree commitment to sorted vector hash commitment. Update descriptor format.
 * 2025-03-12 - Add verification times for each algorithm. 256 -> 128 (NIST V -> NIST I). Add key type bitmask. Clarify multisig semantics.
 * 2025-02-23 - More points of clarification from review. Update dead link.
 * 2025-01-20 - Remove SQIsign from consideration due to significant performance concerns. Refactor language from long-range attack to long-exposure so as to not be confused with the language around block re-org attacks.
 * 2024-12-18 - Assigned BIP number.
-* 2024-12-13 - Update to use merkle tree for attestation commitment. Update LR & SR quantum attack scenarios.
+* 2024-12-13 - Update to use Merkle tree for attestation commitment. Update LR & SR quantum attack scenarios.
 * 2024-12-01 - Add details on attestation structure and parsing.
 * 2024-10-21 - Replace XMSS with CRYSTALS-Dilithium due to NIST approval and size constraints.
 * 2024-09-30 - Refactor the ECC vs PoW section. Swap quitness for attestation.
@@ -1021,6 +718,6 @@
 Much gratitude to my co-founder, Kyle Crews for proofreading and editing, to David Croisant, who suggested the name
 "QuBit", and Guy Swann for pointing out the earlier name for the attestation, "quitness", was imperfect. The
 attestation was later discarded when Ethan Heilman joined as co-author, whom I'm incredibly grateful to for
-transforming this BIP into something far more congruent with existing Bitcoin design. Thank you as
+transforming this BIP into something far more congruent with existing bitcoin design. Thank you as
 well to those who took the time to review and contribute, including Jeff Bride, Adam Borcany, Antoine Riard, Pierre-Luc
 Dallaire-Demers, Mark Erhardt, Joey Yandle, Jon Atack, Armin Sabouri, Jameson Lopp, and Vojtěch Strnad.